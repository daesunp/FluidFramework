/*!
 * Copyright (c) Microsoft Corporation and contributors. All rights reserved.
 * Licensed under the MIT License.
 */

import { strict as assert } from "assert";
import {
	AsyncGenerator,
	BaseFuzzTestState,
	Generator,
	IRandom,
	Weights,
	createWeightedGenerator,
	done,
} from "@fluid-private/stochastic-test-utils";
import { Client, DDSFuzzTestState } from "@fluid-private/test-dds-utils";
import {
	AllowedUpdateType,
	FieldKey,
	FieldUpPath,
	JsonableTree,
	UpPath,
} from "../../../core/index.js";
import {
	DownPath,
	FlexTreeNode,
	toDownPath,
	treeSchemaFromStoredSchema,
} from "../../../feature-libraries/index.js";
import {
	FlexTreeView,
	ISharedTree,
	ITreeViewFork,
	SharedTreeFactory,
	TreeContent,
<<<<<<< HEAD
	brand,
	fail,
} from "../../../index.js";
// eslint-disable-next-line import/no-internal-modules
import { SharedTree } from "../../../shared-tree/sharedTree.js";
// eslint-disable-next-line import/no-internal-modules
import { getOrCreate } from "../../../util/utils.js";
=======
} from "../../../shared-tree/index.js";
import { brand, fail, getOrCreate, makeArray } from "../../../util/index.js";
>>>>>>> f030c3e5
import { schematizeFlexTree } from "../../utils.js";
import { FuzzNode, FuzzNodeSchema, fuzzSchema, initialFuzzSchema } from "./fuzzUtils.js";
import {
	FieldEditTypes,
	FuzzInsert,
	FuzzSchemaChange,
	FuzzSchemaOp,
	FuzzSet,
	FuzzTransactionType,
	FuzzUndoRedoType,
	Operation,
	RedoOp,
	Synchronize,
	TransactionAbortOp,
	TransactionBoundary,
	TransactionCommitOp,
	TransactionStartOp,
	TreeEdit,
	UndoOp,
	UndoRedo,
} from "./operationTypes.js";

export type FuzzView = FlexTreeView<typeof fuzzSchema.rootFieldSchema> & {
	/**
	 * This client's current stored schema, which dictates allowable edits that the client may perform.
	 * @remarks - The type of this field isn't totally correct, since the supported schema for fuzz nodes changes
	 * at runtime to support different primitives (this allows fuzz testing of schema changes).
	 * However, fuzz schemas always have the same field names, so schema-dependent
	 * APIs such as the tree reading API will work correctly anyway.
	 *
	 * TODO: The schema for each client should be properly updated if "afterSchemaChange" (or equivalent event) occurs
	 * once schema ops are supported.
	 */
	currentSchema: FuzzNodeSchema;
};

export type FuzzTransactionView = ITreeViewFork<typeof fuzzSchema.rootFieldSchema> & {
	/**
	 * This client's current stored schema, which dictates allowable edits that the client may perform.
	 * @remarks - The type of this field isn't totally correct, since the supported schema for fuzz nodes changes
	 * at runtime to support different primitives (this allows fuzz testing of schema changes).
	 * However, fuzz schemas always have the same field names, so schema-dependent
	 * APIs such as the tree reading API will work correctly anyway.
	 *
	 * TODO: The schema for each client should be properly updated if "afterSchemaChange" (or equivalent event) occurs
	 * once schema ops are supported.
	 */
	currentSchema: FuzzNodeSchema;
};

export interface FuzzTestState extends DDSFuzzTestState<SharedTreeFactory> {
	/**
	 * Schematized view of clients and their nodeSchemas. Created lazily by viewFromState.
	 *
	 * SharedTrees undergoing a transaction will have a forked view in {@link transactionViews} instead,
	 * which should be used in place of this view until the transaction is complete.
	 */
	view?: Map<SharedTree, FuzzView>;
	/**
	 * Schematized view of clients undergoing transactions with their nodeSchemas.
	 * Edits to this view are not visible to other clients until the transaction is closed.
	 *
	 * Maintaining a separate view here is necessary since async transactions are not supported on the root checkout,
	 * and the fuzz testing model only simulates async transactions.
	 */
	transactionViews?: Map<ISharedTree, FuzzTransactionView>;
}

export function viewFromState(
	state: FuzzTestState,
	client: Client<SharedTreeFactory> = state.client,
	initialTree: TreeContent<typeof fuzzSchema.rootFieldSchema>["initialTree"] = undefined,
): FuzzView {
	state.view ??= new Map();
	const view =
		state.transactionViews?.get(client.channel) ??
		getOrCreate(state.view, client.channel as SharedTree, (tree) => {
			const treeSchema = treeSchemaFromStoredSchema(
				(client.channel as SharedTree).storedSchema,
			);
			const flexView: FlexTreeView<typeof fuzzSchema.rootFieldSchema> = schematizeFlexTree(
				tree,
				{
					initialTree,
					schema: isEmptyStoredSchema(client.channel as SharedTree)
						? initialFuzzSchema
						: treeSchema,
					allowedSchemaModifications: AllowedUpdateType.Initialize,
				},
				() => {
					if (state.view?.get(client.channel as SharedTree) !== undefined) {
						state.view.delete(client.channel as SharedTree);
					}
				},
			) as unknown as FuzzView;

			const fuzzView = flexView as FuzzView;
			assert.equal(fuzzView.currentSchema, undefined);
			const nodeSchema = treeSchema.nodeSchema.get(brand("tree2fuzz.node")) as FuzzNodeSchema;
			fuzzView.currentSchema =
				nodeSchema ?? initialFuzzSchema.nodeSchema.get(brand("tree2fuzz.node"));
			return fuzzView;
		});
	return view;
}

function isEmptyStoredSchema(tree: SharedTree): boolean {
	const rootFieldSchemaData = (tree.storedSchema as unknown as any).rootFieldSchemaData;
	// TODO: simply using rootFieldSchemaData === storedEmptyFieldSchema does not work. But a better way to make this check should be done.
	return rootFieldSchemaData.types.size === 0;
}
/**
 * When performing an operation, a random field must be selected. Rather than enumerate all fields of the tree, this is
 * performed recursively starting at the root field.
 *
 * When a field needs to be selected, the fuzz test generator walks down the tree from the root field, randomly selecting
 * one of the below options. If the selected option is not valid (e.g. the field is empty and the generator is trying to
 * select a node to remove), field selection will automatically re-sample excluding this option.
 *
 * Each weight is used throughout the field selection process.
 *
 * @remarks
 * Allowing more than just numbers here could be interesting. E.g. `(depth: number) => number` to allow biasing away from
 * changing the root field for more interesting merge outcomes. The `filter` parameter can already accomplish this, but is
 * a bit less efficient in doing so (it'd need to walk to the root repeatedly to compute depth)
 */
export interface FieldSelectionWeights {
	/**
	 * Select the current Fuzz node's "optionalChild" field
	 */
	optional: number;
	/**
	 * Select the current Fuzz node's "requiredChild" field
	 */
	required: number;
	/**
	 * Select the current Fuzz node's "sequenceChild" field
	 */
	sequence: number;
	/**
	 * Select a direct child of the current Fuzz node, uniformly at random
	 */
	recurse: number;

	/**
	 * Whether the selected field is acceptable for use.
	 *
	 * @remarks - This can be helpful for restricting tests to only use certain types of fields
	 */
	filter?: FieldFilter;
}

const defaultFieldSelectionWeights: FieldSelectionWeights = {
	optional: 1,
	required: 1,
	sequence: 1,
	recurse: 4,
	filter: () => true,
};

export interface EditGeneratorOpWeights {
	insert: number;
	remove: number;
	start: number;
	commit: number;
	abort: number;
	undo: number;
	redo: number;
	move: number;
	// This is explicitly all-or-nothing. If changing to be partially specifiable, the override logic to apply default values
	// needs to be updated since this is a nested object.
	fieldSelection: FieldSelectionWeights;
	synchronizeTrees: number;
	schema: number;
}
const defaultEditGeneratorOpWeights: EditGeneratorOpWeights = {
	insert: 0,
	remove: 0,
	start: 0,
	commit: 0,
	abort: 0,
	undo: 0,
	redo: 0,
	move: 0,
	fieldSelection: defaultFieldSelectionWeights,
	synchronizeTrees: 0,
	schema: 0,
};

export interface EditGeneratorOptions {
	weights: Partial<EditGeneratorOpWeights>;
	maxRemoveCount: number;
}

export function getAllowableNodeTypes(state: FuzzTestState) {
	const fuzzView = viewFromState(state);
	const nodeSchema = fuzzView.currentSchema;
	const nodeTypes = [];
	for (const leafNodeSchema of nodeSchema.info.optionalChild.allowedTypeSet) {
		if (typeof leafNodeSchema !== "string") {
			nodeTypes.push(leafNodeSchema.name);
		}
	}
	return nodeTypes;
}

export const makeEditGenerator = (
	opWeightsArg: Partial<EditGeneratorOpWeights>,
): Generator<TreeEdit, FuzzTestState> => {
	const weights = {
		...defaultEditGeneratorOpWeights,
		...opWeightsArg,
	};

	const jsonableTree = (state: FuzzTestState): JsonableTree => {
		const allowableNodeTypes = getAllowableNodeTypes(state);
		const nodeTypeToGenerate = state.random.pick(allowableNodeTypes);

		switch (nodeTypeToGenerate) {
			case "com.fluidframework.leaf.number":
				return {
					type: brand("com.fluidframework.leaf.number"),
					value: state.random.integer(Number.MIN_SAFE_INTEGER, Number.MAX_SAFE_INTEGER),
				};
			case "com.fluidframework.leaf.string":
				return {
					type: brand("com.fluidframework.leaf.string"),
					value: state.random
						.integer(Number.MIN_SAFE_INTEGER, Number.MAX_SAFE_INTEGER)
						.toString(),
				};
			case "tree2fuzz.node":
				return {
					type: brand("tree2fuzz.node"),
					fields: {
						requiredChild: [
							{
								type: brand("com.fluidframework.leaf.number"),
								value: state.random.integer(
									Number.MIN_SAFE_INTEGER,
									Number.MAX_SAFE_INTEGER,
								),
							},
						],
					},
				};

			default:
				return {
					type: brand(nodeTypeToGenerate),
					value: state.random.integer(Number.MIN_SAFE_INTEGER, Number.MAX_SAFE_INTEGER),
				};
		}
	};

	const insert = (state: FuzzTestState): FieldEditTypes => {
		const fieldInfo = selectTreeField(
			viewFromState(state),
			state.random,
			weights.fieldSelection,
			weights.fieldSelection.filter,
		);
		switch (fieldInfo.type) {
			case "optional":
			case "required": {
				const { type: fieldType, content: field } = fieldInfo;
				const contents: FuzzSet = {
					type: "set",
					parent: maybeDownPathFromNode(field.parent),
					key: field.key,
					value: jsonableTree(state),
				};
				return {
					type: fieldType,
					edit: contents,
				};
			}
			case "sequence": {
				const { content: field } = fieldInfo;
				const contents: FuzzInsert = {
					type: "insert",
					parent: maybeDownPathFromNode(field.parent),
					key: field.key,
					index: state.random.integer(0, field.length),
					content: makeArray(state.random.integer(1, 3), () => jsonableTree(state)),
				};
				return {
					type: "sequence",
					edit: contents,
				};
			}
			default:
				fail(`Invalid field type: ${(fieldInfo as { type: unknown }).type}`);
		}
	};

	const deletableFieldFilter: FieldFilter = (fieldInfo) =>
		isNonEmptyField(fieldInfo) &&
		fieldInfo.type !== "required" &&
		(weights.fieldSelection.filter?.(fieldInfo) ?? true);

	const removeContent = (state: FuzzTestState): FieldEditTypes => {
		const fieldInfo = selectTreeField(
			viewFromState(state),
			state.random,
			weights.fieldSelection,
			deletableFieldFilter,
		);
		switch (fieldInfo.type) {
			case "optional": {
				const { content: field } = fieldInfo;
				const { content } = field;
				// Note: if we ever decide to generate removals for currently empty optional fields, the logic
				// in the reducer needs to be adjusted (it hard-codes `wasEmpty` to `false`).
				assert(
					content !== undefined,
					"Optional field should have content for it to be selected for deletion",
				);

				return {
					type: "optional",
					edit: {
						type: "remove",
						firstNode: downPathFromNode(content),
						count: 1,
					},
				};
			}
			case "sequence": {
				const { content: field } = fieldInfo;

				assert(
					field.length > 0,
					"Sequence field should have content for it to be selected for deletion",
				);
				const start = state.random.integer(0, field.length - 1);
				// It'd be reasonable to move this to config. The idea is that by avoiding large deletions,
				// we're more likely to generate more interesting outcomes.
				const count = state.random.integer(1, Math.min(3, field.length - start));
				const node = field.at(start);
				// We computed 'start' in a way that guarantees it's in-bounds, so at() shouldn't have returned undefined.
				assert(node !== undefined, "Tried to access a node that doesn't exist");
				return {
					type: "sequence",
					edit: {
						type: "remove",
						firstNode: downPathFromNode(node),
						count,
					},
				};
			}
			default:
				fail(`Invalid field type for deletion of content: ${fieldInfo.type}`);
		}
	};

	const move = (state: FuzzTestState): FieldEditTypes => {
		const tree = state.client.channel; // TODO: remove if unused
		const fieldInfo = selectTreeField(
			viewFromState(state),
			state.random,
			weights.fieldSelection,
			(f) => f.type === "sequence" && f.content.length > 0,
		);
		assert(fieldInfo.type === "sequence", "Move should only be performed on sequence fields");
		const { content: field } = fieldInfo;
		assert(field.length > 0, "Sequence must have at least one element to perform a move");

		const start = state.random.integer(0, field.length - 1);
		const count = state.random.integer(1, field.length - start);
		const dstIndex = state.random.integer(0, field.length);
		const node = field.at(start);
		assert(node !== undefined, "Node should be defined at chosen index");

		return {
			type: "sequence",
			edit: {
				type: "move",
				dstIndex,
				count,
				firstNode: downPathFromNode(node),
			},
		};
	};

	const fieldEdit = createWeightedGeneratorWithBailout<FieldEditTypes, FuzzTestState>([
		[
			insert,
			weights.insert,
			(state) =>
				trySelectTreeField(
					viewFromState(state),
					state.random,
					weights.fieldSelection,
					weights.fieldSelection.filter,
				) !== "no-valid-fields",
		],
		[
			removeContent,
			weights.remove,
			(state) =>
				trySelectTreeField(
					viewFromState(state),
					state.random,
					weights.fieldSelection,
					deletableFieldFilter,
				) !== "no-valid-fields",
		],
		[
			move,
			weights.move,
			(state) =>
				trySelectTreeField(
					viewFromState(state),
					state.random,
					weights.fieldSelection,
					(f) => f.type === "sequence" && f.content.length > 0,
				) !== "no-valid-fields",
		],
	]);

	return (state) => {
		const change = fieldEdit(state);
		// This assert is typically hit when restricting the features a fuzz test executes such that it can reach a state
		// where no edit is valid to generate. E.g. a fuzz test which can only create edits from within transactions but
		// can never start a transaction, or a fuzz test which can only edit sequence fields but the tree is empty (and
		// the root schema is an optional field).
		assert(
			change !== "no-valid-selections",
			"Unable to generate a valid field edit. This typically indicates a problematic fuzz test generator setup.",
		);
		return change === done
			? done
			: {
					type: "edit",
					contents: {
						type: "fieldEdit",
						change,
					},
			  };
	};
};

export const makeTransactionEditGenerator = (
	opWeights: Partial<EditGeneratorOpWeights>,
): Generator<TransactionBoundary, FuzzTestState> => {
	const passedOpWeights = {
		...defaultEditGeneratorOpWeights,
		...opWeights,
	};
	const start: TransactionStartOp = { fuzzType: "transactionStart" };
	const commit: TransactionCommitOp = { fuzzType: "transactionCommit" };
	const abort: TransactionAbortOp = { fuzzType: "transactionAbort" };

	const transactionBoundaryType = createWeightedGenerator<FuzzTransactionType, FuzzTestState>([
		[start, passedOpWeights.start],
		[
			commit,
			passedOpWeights.commit,
			(state) => viewFromState(state).checkout.transaction.inProgress(),
		],
		[
			abort,
			passedOpWeights.abort,
			(state) => viewFromState(state).checkout.transaction.inProgress(),
		],
	]);

	return (state) => {
		const contents = transactionBoundaryType(state);

		return contents === done
			? done
			: {
					type: "transaction",
					contents,
			  };
	};
};

export const makeSchemaEdit = (
	opWeights: Partial<EditGeneratorOpWeights>,
): Generator<FuzzSchemaChange, FuzzTestState> => {
	const passedOpWeights = {
		...defaultEditGeneratorOpWeights,
		...opWeights,
	};
	const makeSchemaOp = (state: FuzzTestState) => {
		return { type: "schema", contents: { type: state.random.uuid4() } };
	};
	const schemaType = createWeightedGenerator<FuzzSchemaOp, FuzzTestState>([
		[makeSchemaOp, passedOpWeights.schema],
	]);

	return (state) => {
		const contents = schemaType(state);

		return contents === done
			? done
			: {
					type: "schema",
					contents,
			  };
	};
};

export const makeUndoRedoEditGenerator = (
	opWeights: Partial<EditGeneratorOpWeights>,
): Generator<UndoRedo, FuzzTestState> => {
	const passedOpWeights = {
		...defaultEditGeneratorOpWeights,
		...opWeights,
	};
	const undo: UndoOp = { type: "undo" };
	const redo: RedoOp = { type: "redo" };

	const undoRedoType = createWeightedGenerator<FuzzUndoRedoType, FuzzTestState>([
		[undo, passedOpWeights.undo],
		[redo, passedOpWeights.redo],
	]);

	return (state) => {
		const contents = undoRedoType(state);
		return contents === done
			? done
			: {
					type: "undoRedo",
					contents,
			  };
	};
};

export function makeOpGenerator(
	weightsArg: Partial<EditGeneratorOpWeights> = defaultEditGeneratorOpWeights,
): AsyncGenerator<Operation, DDSFuzzTestState<SharedTreeFactory>> {
	const weights = {
		...defaultEditGeneratorOpWeights,
		...weightsArg,
	};
	const { insert, remove, abort, commit, start, undo, redo } = weights;
	const editWeight = sumWeights([remove, insert]);
	const transactionWeight = sumWeights([abort, commit, start]);
	const undoRedoWeight = sumWeights([undo, redo]);

	const syncGenerator = createWeightedGenerator<Operation, FuzzTestState>(
		(
			[
				[() => makeEditGenerator(weights), editWeight],
				[() => makeTransactionEditGenerator(weights), transactionWeight],
				[() => makeUndoRedoEditGenerator(weights), undoRedoWeight],
				[
					(): Synchronize => ({
						type: "synchronizeTrees",
					}),
					weights.synchronizeTrees,
				],
				[() => makeSchemaEdit(weights), weights.schema],
			] as const
		)
			.filter(([, weight]) => weight > 0)
			.map(([f, weight]) => [f(), weight]),
	);
	return async (state) => {
		return syncGenerator(state);
	};
}

function sumWeights(values: (number | undefined)[]): number {
	let sum = 0;
	for (const value of values) {
		if (value !== undefined) {
			sum += value;
		}
	}
	return sum;
}

export interface FieldPathWithCount {
	fieldPath: FieldUpPath;
	fieldKey: FieldKey;
	count: number;
}

function upPathFromNode(node: FlexTreeNode): UpPath {
	const parentField = node.parentField.parent;

	return {
		parent: parentField.parent ? upPathFromNode(parentField.parent) : undefined,
		parentField: parentField.key,
		parentIndex: node.parentField.index,
	};
}

function downPathFromNode(node: FlexTreeNode): DownPath {
	return toDownPath(upPathFromNode(node));
}

function maybeDownPathFromNode(node: FlexTreeNode | undefined): DownPath | undefined {
	return node === undefined ? undefined : downPathFromNode(node);
}

type FuzzField =
	| {
			type: "optional";
			content: FuzzNode["boxedOptionalChild"];
	  }
	| {
			type: "sequence";
			content: FuzzNode["boxedSequenceChildren"];
	  }
	| {
			type: "required";
			content: FuzzNode["boxedRequiredChild"];
	  };

type FieldFilter = (field: FuzzField) => boolean;

const isNonEmptyField: FieldFilter = (field) =>
	field.content !== undefined &&
	((field.type === "sequence" && field.content.length > 0) ||
		(field.type !== "sequence" && field.content.content !== undefined));

function selectField(
	node: FuzzNode,
	random: IRandom,
	weights: Omit<FieldSelectionWeights, "filter">,
	filter: FieldFilter = () => true,
	nodeSchema: FuzzNodeSchema,
): FuzzField | "no-valid-selections" {
	const optional: FuzzField = { type: "optional", content: node.boxedOptionalChild } as const;

	const value: FuzzField = { type: "required", content: node.boxedRequiredChild } as const;

	const sequence: FuzzField = { type: "sequence", content: node.boxedSequenceChildren } as const;

	const recurse = (state: { random: IRandom }): FuzzField | "no-valid-selections" => {
		const childNodes: FuzzNode[] = [];
		// Checking "=== true" causes tsc to fail to typecheck, as it is no longer able to narrow according
		// to the .is typeguard.
		// eslint-disable-next-line @typescript-eslint/strict-boolean-expressions
		if (node.optionalChild?.is(nodeSchema)) {
			childNodes.push(node.optionalChild);
		}

		if (node.requiredChild?.is(nodeSchema)) {
			childNodes.push(node.requiredChild);
		}
		node.sequenceChildren.map((child) => {
			if (child.is(nodeSchema)) {
				childNodes.push(child);
			}
		});
		state.random.shuffle(childNodes);
		for (const child of childNodes) {
			const childResult = selectField(child, random, weights, filter, nodeSchema);
			if (childResult !== "no-valid-selections") {
				return childResult;
			}
		}
		return "no-valid-selections";
	};

	const generator = createWeightedGeneratorWithBailout<FuzzField, BaseFuzzTestState>([
		[optional, weights.optional, () => filter(optional)],
		[value, weights.required, () => filter(value)],
		[sequence, weights.sequence, () => filter(sequence)],
		[recurse, weights.recurse],
	]);

	const result = generator({ random });
	assert(result !== done, "createWeightedGenerators should never return done");
	return result;
}

function trySelectTreeField(
	tree: FuzzView,
	random: IRandom,
	weights: Omit<FieldSelectionWeights, "filter">,
	filter: FieldFilter = () => true,
): FuzzField | "no-valid-fields" {
	const editable = tree.flexTree;
	const options =
		weights.optional === 0
			? ["recurse"]
			: weights.recurse === 0
			? ["optional"]
			: random.bool(weights.optional / (weights.optional + weights.recurse))
			? ["optional", "recurse"]
			: ["recurse", "optional"];
	const nodeSchema = tree.currentSchema;
	for (const option of options) {
		switch (option) {
			case "optional": {
				const field = { type: "optional", content: editable } as const;
				if (filter(field)) {
					return field;
				}
				break;
			}
			case "recurse": {
				// Checking "=== true" causes tsc to fail to typecheck, as it is no longer able to narrow according
				// to the .is typeguard.
				// eslint-disable-next-line @typescript-eslint/strict-boolean-expressions
				if (editable.content?.is(nodeSchema)) {
					const result = selectField(
						editable.content,
						random,
						weights,
						filter,
						nodeSchema,
					);
					if (result !== "no-valid-selections") {
						return result;
					}
				}

				break;
			}
			default:
				fail(`Invalid option: ${option}`);
		}
	}

	return "no-valid-fields";
}

function selectTreeField(
	tree: FuzzView,
	random: IRandom,
	weights: Omit<FieldSelectionWeights, "filter">,
	filter: FieldFilter = () => true,
): FuzzField {
	const result = trySelectTreeField(tree, random, weights, filter);
	assert(result !== "no-valid-fields", "No valid fields found");
	return result;
}

/**
 * Like `createWeightedGenerator`, except it will only attempt to select each option once.
 * If all options have been exhausted and no value other than 'no-valid-selections' is generated,
 * it will return 'no-valid-selections'.
 *
 * This helps prevent infinite loops for bad fuzz config.
 * Note: `T` cannot extend function, as otherwise `T | Generator<T>` cannot be distinguished.
 */
function createWeightedGeneratorWithBailout<T, TState extends BaseFuzzTestState>(
	weights: Weights<T | "no-valid-selections", TState>,
): Generator<T | "no-valid-selections", TState> {
	const nonzeroWeights = weights.filter(([, weight]) => weight > 0);
	const selectedIndices = new Set<number>();
	const newWeights: Weights<T, TState> = nonzeroWeights.map(
		([f, weight, acceptanceCondition], index) => [
			(state) => {
				selectedIndices.add(index);
				if (typeof f === "function") {
					const result = (f as Generator<T, TState>)(state);
					assert(
						typeof result !== "function",
						"Generator should not return a function: this prevents correct type deduction.",
					);
					return result;
				}
				return f as T;
			},
			weight,
			(state) => {
				if (selectedIndices.has(index)) {
					return false;
				}
				selectedIndices.add(index);
				return acceptanceCondition?.(state) !== false;
			},
		],
	);
	const generator = createWeightedGenerator<T | "no-valid-selections", TState>([
		...newWeights,
		[
			"no-valid-selections",
			// The weight here is arbitrary: we select one that will be selected a reasonable portion of the time.
			Math.max(
				1,
				sumWeights(nonzeroWeights.map(([, weight]) => weight)) / nonzeroWeights.length,
			),
			() => selectedIndices.size === nonzeroWeights.length,
		],
	]);

	return (state: TState) => {
		let result: T | "no-valid-selections" | typeof done = "no-valid-selections";
		do {
			result = generator(state);
			assert(result !== done, "createWeightedGenerators should never return done");
		} while (result === "no-valid-selections" && selectedIndices.size < nonzeroWeights.length);
		selectedIndices.clear();
		return result;
	};
}<|MERGE_RESOLUTION|>--- conflicted
+++ resolved
@@ -33,18 +33,13 @@
 	ITreeViewFork,
 	SharedTreeFactory,
 	TreeContent,
-<<<<<<< HEAD
 	brand,
 	fail,
 } from "../../../index.js";
 // eslint-disable-next-line import/no-internal-modules
 import { SharedTree } from "../../../shared-tree/sharedTree.js";
 // eslint-disable-next-line import/no-internal-modules
-import { getOrCreate } from "../../../util/utils.js";
-=======
-} from "../../../shared-tree/index.js";
-import { brand, fail, getOrCreate, makeArray } from "../../../util/index.js";
->>>>>>> f030c3e5
+import { getOrCreate, makeArray } from "../../../util/utils.js";
 import { schematizeFlexTree } from "../../utils.js";
 import { FuzzNode, FuzzNodeSchema, fuzzSchema, initialFuzzSchema } from "./fuzzUtils.js";
 import {
