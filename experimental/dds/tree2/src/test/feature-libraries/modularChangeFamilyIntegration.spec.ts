/*!
 * Copyright (c) Microsoft Corporation and contributors. All rights reserved.
 * Licensed under the MIT License.
 */

import { strict as assert } from "assert";
import {
	Delta,
	FieldKey,
	FieldKindIdentifier,
	makeAnonChange,
	mintRevisionTag,
	RevisionTag,
	tagChange,
	tagRollbackInverse,
} from "../../core";
import { typeboxValidator } from "../../external-utilities";
import {
	DefaultEditBuilder,
	FieldKinds,
	FieldKindWithEditor,
	ModularChangeset,
	cursorForJsonableTreeNode,
} from "../../feature-libraries";

<<<<<<< HEAD
import { brand, brandOpaque, Mutable } from "../../util";
import { assertDeltaEqual, testChangeReceiver } from "../utils";
=======
import { brand, IdAllocator, idAllocatorFromMaxId, Mutable } from "../../util";
import { testChangeReceiver } from "../utils";
>>>>>>> cd717b1a
// eslint-disable-next-line import/no-internal-modules
import { ModularChangeFamily } from "../../feature-libraries/modular-schema/modularChangeFamily";
import { leaf } from "../../domains";
// eslint-disable-next-line import/no-internal-modules
import { sequence } from "../../feature-libraries/default-field-kinds/defaultFieldKinds";
// eslint-disable-next-line import/no-internal-modules
import { MarkMaker } from "./sequence-field/testEdits";

const fieldKinds: ReadonlyMap<FieldKindIdentifier, FieldKindWithEditor> = new Map(
	[sequence].map((f) => [f.identifier, f]),
);

const family = new ModularChangeFamily(fieldKinds, { jsonValidator: typeboxValidator });

const fieldA: FieldKey = brand("FieldA");
const fieldB: FieldKey = brand("FieldB");
const fieldC: FieldKey = brand("FieldC");

const tag1: RevisionTag = mintRevisionTag();
const tag2: RevisionTag = mintRevisionTag();
const tag3: RevisionTag = mintRevisionTag();

// Tests the integration of ModularChangeFamily with the default field kinds.
describe("ModularChangeFamily integration", () => {
	describe("rebase", () => {
		it("delete over cross-field move", () => {
			const [changeReceiver, getChanges] = testChangeReceiver(family);
			const editor = new DefaultEditBuilder(family, changeReceiver);

			editor.enterTransaction();
			editor.move(
				{ parent: undefined, field: fieldA },
				1,
				2,
				{ parent: undefined, field: fieldB },
				2,
			);
			editor.exitTransaction();

			editor.enterTransaction();
			editor.sequenceField({ parent: undefined, field: fieldA }).delete(1, 1);
			editor.exitTransaction();

			editor.enterTransaction();
			editor.sequenceField({ parent: undefined, field: fieldB }).delete(2, 1);
			editor.exitTransaction();

			const [move, remove, expected] = getChanges();
			const rebased = family.rebase(remove, tagChange(move, mintRevisionTag()));
			const rebasedDelta = family.intoDelta(makeAnonChange(rebased));
			const expectedDelta = family.intoDelta(makeAnonChange(expected));
			assert.deepEqual(rebasedDelta, expectedDelta);
		});

		it("cross-field move over delete", () => {
			const [changeReceiver, getChanges] = testChangeReceiver(family);
			const editor = new DefaultEditBuilder(family, changeReceiver);
			editor.sequenceField({ parent: undefined, field: fieldA }).delete(1, 1);
			editor.move(
				{ parent: undefined, field: fieldA },
				1,
				2,
				{ parent: undefined, field: fieldB },
				2,
			);
			editor.move(
				{ parent: undefined, field: fieldA },
				1,
				1,
				{ parent: undefined, field: fieldB },
				2,
			);
			const [remove, move, expected] = getChanges();
			const rebased = family.rebase(move, tagChange(remove, mintRevisionTag()));
			const rebasedDelta = normalizeDelta(family.intoDelta(makeAnonChange(rebased)));
			const expectedDelta = normalizeDelta(family.intoDelta(makeAnonChange(expected)));
			assert.deepEqual(rebasedDelta, expectedDelta);
		});
	});

	describe("compose", () => {
		it("cross-field move and nested changes", () => {
			const [changeReceiver, getChanges] = testChangeReceiver(family);
			const editor = new DefaultEditBuilder(family, changeReceiver);
			editor.move(
				{ parent: undefined, field: fieldA },
				0,
				1,
				{ parent: undefined, field: fieldB },
				0,
			);

			const newValue = "new value";
			const newNode = cursorForJsonableTreeNode({ type: leaf.number.name, value: newValue });
			editor
				.sequenceField({
					parent: { parent: undefined, parentField: fieldB, parentIndex: 0 },
					field: fieldC,
				})
				.insert(0, newNode);

			const [move, insert] = getChanges();
			const composed = family.compose([makeAnonChange(move), makeAnonChange(insert)]);
			const expected: Delta.Root = new Map([
				[
					fieldA,
					{
						local: [
							{
								count: 1,
								detach: { minor: 0 },
								fields: new Map([
									[
										fieldC,
										{
											build: [{ id: { minor: 1 }, trees: [newNode] }],
											local: [{ count: 1, attach: { minor: 1 } }],
										},
									],
								]),
							},
						],
					},
				],
				[
					fieldB,
					{
						local: [{ count: 1, attach: { minor: 0 } }],
					},
				],
			]);

			const delta = family.intoDelta(makeAnonChange(composed));
			assertDeltaEqual(delta, expected);
		});

		it("cross-field move and inverse with nested changes", () => {
			const [changeReceiver, getChanges] = testChangeReceiver(family);
			const editor = new DefaultEditBuilder(family, changeReceiver);
			editor.move(
				{ parent: undefined, field: fieldA },
				0,
				1,
				{ parent: undefined, field: fieldB },
				0,
			);

			const newValue = "new value";
			const newNode = cursorForJsonableTreeNode({ type: leaf.number.name, value: newValue });
			editor
				.sequenceField({
					parent: { parent: undefined, parentField: fieldB, parentIndex: 0 },
					field: fieldC,
				})
				.insert(0, newNode);

			const [move, insert] = getChanges();
			const moveTagged = tagChange(move, tag1);
			const returnTagged = tagRollbackInverse(
				family.invert(moveTagged, true),
				tag3,
				moveTagged.revision,
			);

			const moveAndInsert = family.compose([tagChange(insert, tag2), moveTagged]);
			const composed = family.compose([returnTagged, makeAnonChange(moveAndInsert)]);
			const actual = family.intoDelta(makeAnonChange(composed));
			const expected: Delta.Root = new Map([
				[
					fieldB,
					{
						local: [
							{ count: 1 },
							{
								count: 1,
								fields: new Map([
									[
										fieldC,
										{
											build: [
												{ id: { major: tag2, minor: 1 }, trees: [newNode] },
											],
											local: [
												{ count: 1, attach: { major: tag2, minor: 1 } },
											],
										},
									],
								]),
							},
						],
					},
				],
			]);
			assertDeltaEqual(expected, actual);
		});

		it("two cross-field moves of same node", () => {
			const [changeReceiver, getChanges] = testChangeReceiver(family);
			const editor = new DefaultEditBuilder(family, changeReceiver);
			editor.move(
				{ parent: undefined, field: fieldA },
				0,
				1,
				{ parent: undefined, field: fieldB },
				0,
			);
			editor.move(
				{ parent: undefined, field: fieldB },
				0,
				1,
				{ parent: undefined, field: fieldC },
				0,
			);
			editor.move(
				{ parent: undefined, field: fieldA },
				0,
				1,
				{ parent: undefined, field: fieldC },
				0,
			);

			const [move1, move2, expected] = getChanges();
			const composed = family.compose([makeAnonChange(move1), makeAnonChange(move2)]);
			const actualDelta = normalizeDelta(family.intoDelta(makeAnonChange(composed)));
			const expectedDelta = normalizeDelta(family.intoDelta(makeAnonChange(expected)));
			assert.deepEqual(actualDelta, expectedDelta);
		});
	});

	describe("toDelta", () => {
		it("works when nested changes come from different revisions", () => {
			const change: ModularChangeset = {
				fieldChanges: new Map([
					[
						brand("foo"),
						{
							fieldKind: FieldKinds.sequence.identifier,
							change: brand([
								MarkMaker.moveOut(1, brand(0)),
								MarkMaker.moveIn(1, brand(0)),
							]),
							revision: tag1,
						},
					],
					[
						brand("bar"),
						{
							fieldKind: FieldKinds.sequence.identifier,
							change: brand([
								MarkMaker.moveOut(2, brand(0)),
								MarkMaker.moveIn(2, brand(0)),
							]),
							revision: tag2,
						},
					],
				]),
			};
			const moveOut1: Delta.Mark = {
				detach: { major: tag1, minor: 0 },
				count: 1,
			};
			const moveIn1: Delta.Mark = {
				attach: { major: tag1, minor: 0 },
				count: 1,
			};
			const moveOut2: Delta.Mark = {
				detach: { major: tag2, minor: 0 },
				count: 2,
			};
			const moveIn2: Delta.Mark = {
				attach: { major: tag2, minor: 0 },
				count: 2,
			};
			const expected: Delta.Root = new Map([
				[brand("foo"), { local: [moveOut1, moveIn1] }],
				[brand("bar"), { local: [moveOut2, moveIn2] }],
			]);
			const actual = family.intoDelta(makeAnonChange(change));
			assert.deepEqual(actual, expected);
		});
	});
});

function normalizeDelta(
	delta: Delta.Root,
	idAllocator?: IdAllocator,
	idMap?: Map<number, number>,
): Delta.Root {
	const genId = idAllocator ?? idAllocatorFromMaxId();
	const map = idMap ?? new Map();

	const normalized = new Map();
	for (const [field, fieldChanges] of delta) {
		normalized.set(field, normalizeDeltaFieldChanges(fieldChanges, genId, map));
	}

	return normalized;
}

function normalizeDeltaFieldChanges(
	delta: Delta.FieldChanges,
	genId: IdAllocator,
	idMap: Map<number, number>,
): Delta.FieldChanges {
	const normalized: Mutable<Delta.FieldChanges> = {};
	if (delta.local !== undefined && delta.local.length > 0) {
		normalized.local = delta.local.map((mark) => normalizeDeltaMark(mark, genId, idMap));
	}
	if (delta.build !== undefined && delta.build.length > 0) {
		normalized.build = delta.build.map(({ id, trees }) => ({
			id: normalizeDeltaDetachedNodeId(id, genId, idMap),
			trees,
		}));
	}
	if (delta.global !== undefined && delta.global.length > 0) {
		normalized.global = delta.global.map(({ id, fields }) => ({
			id: normalizeDeltaDetachedNodeId(id, genId, idMap),
			fields: normalizeDelta(fields, genId, idMap),
		}));
	}
	if (delta.rename !== undefined && delta.rename.length > 0) {
		normalized.rename = delta.rename.map(({ oldId, count, newId }) => ({
			oldId: normalizeDeltaDetachedNodeId(oldId, genId, idMap),
			count,
			newId: normalizeDeltaDetachedNodeId(newId, genId, idMap),
		}));
	}

	return normalized;
}

function normalizeDeltaMark(
	delta: Delta.Mark,
	genId: IdAllocator,
	idMap: Map<number, number>,
): Delta.Mark {
	const normalized: Mutable<Delta.Mark> = { ...delta };
	if (normalized.attach !== undefined) {
		normalized.attach = normalizeDeltaDetachedNodeId(normalized.attach, genId, idMap);
	}
	if (normalized.detach !== undefined) {
		normalized.detach = normalizeDeltaDetachedNodeId(normalized.detach, genId, idMap);
	}
	if (normalized.fields !== undefined) {
		normalized.fields = normalizeDelta(normalized.fields, genId, idMap);
	}
	return normalized;
}

function normalizeDeltaDetachedNodeId(
	delta: Delta.DetachedNodeId,
	genId: IdAllocator,
	idMap: Map<number, number>,
): Delta.DetachedNodeId {
	assert(delta.major === undefined, "Normalize only supports minor detached node IDs");
	const minor = idMap.get(delta.minor) ?? genId.allocate();
	idMap.set(delta.minor, minor);
	return { minor };
}<|MERGE_RESOLUTION|>--- conflicted
+++ resolved
@@ -23,13 +23,8 @@
 	cursorForJsonableTreeNode,
 } from "../../feature-libraries";
 
-<<<<<<< HEAD
-import { brand, brandOpaque, Mutable } from "../../util";
-import { assertDeltaEqual, testChangeReceiver } from "../utils";
-=======
 import { brand, IdAllocator, idAllocatorFromMaxId, Mutable } from "../../util";
 import { testChangeReceiver } from "../utils";
->>>>>>> cd717b1a
 // eslint-disable-next-line import/no-internal-modules
 import { ModularChangeFamily } from "../../feature-libraries/modular-schema/modularChangeFamily";
 import { leaf } from "../../domains";
