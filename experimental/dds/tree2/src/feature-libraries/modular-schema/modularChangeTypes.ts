--- conflicted
+++ resolved
@@ -8,11 +8,8 @@
 	ChangesetLocalId,
 	FieldKey,
 	FieldKindIdentifier,
-<<<<<<< HEAD
-=======
 	JsonableTree,
 	RevisionInfo,
->>>>>>> befe67cb
 	RevisionTag,
 } from "../../core";
 import { Brand } from "../../util";
