// /*!
//  * Copyright (c) Microsoft Corporation and contributors. All rights reserved.
//  * Licensed under the MIT License.
//  */

// import { strict as assert, fail } from "assert";

// import { TypedEventEmitter } from "@fluid-internal/client-utils";
// import {
// 	type AsyncGenerator,
// 	combineReducersAsync,
// 	takeAsync,
// } from "@fluid-private/stochastic-test-utils";
// import {
// 	type DDSFuzzHarnessEvents,
// 	type DDSFuzzModel,
// 	type DDSFuzzTestState,
// 	createDDSFuzzSuite,
// } from "@fluid-private/test-dds-utils";

// import { SharedTreeTestFactory, toJsonableTree, validateTree } from "../../utils.js";

<<<<<<< HEAD
// import {
// 	type EditGeneratorOpWeights,
// 	type FuzzTestState,
// 	type FuzzTransactionView,
// 	type FuzzView,
// 	makeOpGenerator,
// 	viewFromState,
// } from "./fuzzEditGenerators.js";
// import {
// 	applyConstraint,
// 	applyFieldEdit,
// 	applySynchronizationOp,
// 	applyUndoRedoEdit,
// 	generateLeafNodeSchemas,
// } from "./fuzzEditReducers.js";
// import {
// 	createTreeViewSchema,
// 	deterministicIdCompressorFactory,
// 	isRevertibleSharedTreeView,
// } from "./fuzzUtils.js";
// import type { Operation } from "./operationTypes.js";
// import { brand } from "../../../util/index.js";
// import { intoStoredSchema } from "../../../feature-libraries/index.js";
// import type { TreeNodeSchemaIdentifier } from "../../../index.js";
=======
import {
	type EditGeneratorOpWeights,
	type FuzzTestState,
	type FuzzTransactionView,
	type FuzzView,
	makeOpGenerator,
	viewFromState,
} from "./fuzzEditGenerators.js";
import {
	applyConstraint,
	applyFieldEdit,
	applySynchronizationOp,
	applyUndoRedoEdit,
	generateLeafNodeSchemas,
} from "./fuzzEditReducers.js";
import {
	createTreeViewSchema,
	deterministicIdCompressorFactory,
	isRevertibleSharedTreeView,
} from "./fuzzUtils.js";
import type { Operation } from "./operationTypes.js";
import { brand } from "../../../util/index.js";
import { intoStoredSchema } from "../../../feature-libraries/index.js";
import type { TreeNodeSchemaIdentifier } from "../../../core/index.js";
>>>>>>> c7011bb4

// /**
//  * This interface is meant to be used for tests that require you to store a branch of a tree
//  */
// interface BranchedTreeFuzzTestState extends FuzzTestState {
// 	main?: FuzzView;
// 	branch?: FuzzTransactionView;
// }

// const fuzzComposedVsIndividualReducer = combineReducersAsync<
// 	Operation,
// 	BranchedTreeFuzzTestState
// >({
// 	treeEdit: async (state, { edit }) => {
// 		switch (edit.type) {
// 			case "fieldEdit": {
// 				const tree = state.branch;
// 				assert(tree !== undefined);
// 				applyFieldEdit(tree, edit);
// 				break;
// 			}
// 			default:
// 				fail("Unknown tree edit type");
// 		}
// 		return state;
// 	},
// 	transactionBoundary: async (state, operation) => {
// 		assert.fail(
// 			"Transactions are simulated manually in these tests and should not be generated.",
// 		);
// 	},
// 	undoRedo: async (state, { operation }) => {
// 		const tree = state.main ?? assert.fail();
// 		assert(isRevertibleSharedTreeView(tree.checkout));
// 		applyUndoRedoEdit(tree.checkout.undoStack, tree.checkout.redoStack, operation);
// 		return state;
// 	},
// 	synchronizeTrees: async (state) => {
// 		applySynchronizationOp(state);
// 		return state;
// 	},
// 	schemaChange: async (state, operation) => {
// 		const branch = state.branch;
// 		assert(branch !== undefined);
// 		const nodeSchema = branch.currentSchema;

// 		const nodeTypes: TreeNodeSchemaIdentifier[] = [];
// 		for (const leafNodeSchema of nodeSchema.info.optionalChild.allowedTypeSet) {
// 			if (typeof leafNodeSchema !== "string") {
// 				nodeTypes.push(leafNodeSchema.name);
// 			}
// 		}
// 		nodeTypes.push(brand(operation.operation.type));
// 		const { leafNodeSchemas, library } = generateLeafNodeSchemas(nodeTypes);
// 		const newSchema = createTreeViewSchema(leafNodeSchemas, library);
// 		branch.checkout.updateSchema(intoStoredSchema(newSchema));
// 	},
// 	constraint: async (state, operation) => {
// 		applyConstraint(state, operation);
// 	},
// });

// /**
//  * Fuzz tests in this suite are meant to exercise specific code paths or invariants.
//  * They should typically use SharedTree's branching APIs to emulate multiple clients concurrently editing the document
//  * as that is less computationally expensive and offers greater control over the order of concurrent operations.
//  *
//  * See the "Fuzz - Top-Level" test suite for tests are more general in scope.
//  */
// describe("Fuzz - composed vs individual changes", () => {
// 	const opsPerRun = 20;
// 	const runsPerBatch = 50;

// 	// "start" and "commit" opWeights set to 0 in case there are changes to the default weights.
// 	// AB#7593: schema weight is currently set to 0, as most tests are failing with various branch related asserts,
// 	// assert 0x675, "Expected branch to be tracked"
// 	const composeVsIndividualWeights: Partial<EditGeneratorOpWeights> = {
// 		set: 2,
// 		clear: 1,
// 		insert: 1,
// 		remove: 2,
// 		intraFieldMove: 2,
// 		crossFieldMove: 2,
// 		fieldSelection: {
// 			optional: 1,
// 			required: 1,
// 			sequence: 2,
// 			recurse: 1,
// 		},
// 		start: 0,
// 		commit: 0,
// 		schema: 1,
// 	};

// 	describe("converges to the same tree", () => {
// 		const generatorFactory = (): AsyncGenerator<Operation, BranchedTreeFuzzTestState> =>
// 			takeAsync(opsPerRun, makeOpGenerator(composeVsIndividualWeights));

// 		const model: DDSFuzzModel<
// 			SharedTreeTestFactory,
// 			Operation,
// 			DDSFuzzTestState<SharedTreeTestFactory>
// 		> = {
// 			workloadName: "SharedTree",
// 			factory: new SharedTreeTestFactory(() => {}),
// 			generatorFactory,
// 			reducer: fuzzComposedVsIndividualReducer,
// 			validateConsistency: () => {},
// 		};
// 		const emitter = new TypedEventEmitter<DDSFuzzHarnessEvents>();
// 		emitter.on("testStart", (initialState: BranchedTreeFuzzTestState) => {
// 			initialState.main = viewFromState(initialState, initialState.clients[0]);
// 			initialState.branch = initialState.main.checkout as FuzzTransactionView;
// 			initialState.branch.currentSchema = initialState.main.currentSchema;
// 			initialState.branch.checkout.transaction.start();
// 		});
// 		emitter.on("testEnd", (finalState: BranchedTreeFuzzTestState) => {
// 			assert(finalState.branch !== undefined);
// 			const childTreeView = toJsonableTree(finalState.branch.checkout);
// 			finalState.branch.checkout.transaction.commit();
// 			const tree = finalState.main ?? assert.fail();
// 			tree.checkout.merge(finalState.branch.checkout);
// 			validateTree(tree.checkout, childTreeView);
// 		});
// 		createDDSFuzzSuite(model, {
// 			defaultTestCount: runsPerBatch,
// 			numberOfClients: 1,
// 			emitter,
// 			idCompressorFactory: deterministicIdCompressorFactory(0xdeadbeef),
// 			detachedStartOptions: {
// 				numOpsBeforeAttach: 5,
// 				// This test can't use rehydrate as it holds on to the original client instance.
// 				// to hook into.
// 				rehydrateDisabled: true,
// 			},
// 		});
// 	});
// });<|MERGE_RESOLUTION|>--- conflicted
+++ resolved
@@ -20,32 +20,6 @@
 
 // import { SharedTreeTestFactory, toJsonableTree, validateTree } from "../../utils.js";
 
-<<<<<<< HEAD
-// import {
-// 	type EditGeneratorOpWeights,
-// 	type FuzzTestState,
-// 	type FuzzTransactionView,
-// 	type FuzzView,
-// 	makeOpGenerator,
-// 	viewFromState,
-// } from "./fuzzEditGenerators.js";
-// import {
-// 	applyConstraint,
-// 	applyFieldEdit,
-// 	applySynchronizationOp,
-// 	applyUndoRedoEdit,
-// 	generateLeafNodeSchemas,
-// } from "./fuzzEditReducers.js";
-// import {
-// 	createTreeViewSchema,
-// 	deterministicIdCompressorFactory,
-// 	isRevertibleSharedTreeView,
-// } from "./fuzzUtils.js";
-// import type { Operation } from "./operationTypes.js";
-// import { brand } from "../../../util/index.js";
-// import { intoStoredSchema } from "../../../feature-libraries/index.js";
-// import type { TreeNodeSchemaIdentifier } from "../../../index.js";
-=======
 import {
 	type EditGeneratorOpWeights,
 	type FuzzTestState,
@@ -70,7 +44,6 @@
 import { brand } from "../../../util/index.js";
 import { intoStoredSchema } from "../../../feature-libraries/index.js";
 import type { TreeNodeSchemaIdentifier } from "../../../core/index.js";
->>>>>>> c7011bb4
 
 // /**
 //  * This interface is meant to be used for tests that require you to store a branch of a tree
