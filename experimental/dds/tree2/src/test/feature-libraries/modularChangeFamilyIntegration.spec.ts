/*!
 * Copyright (c) Microsoft Corporation and contributors. All rights reserved.
 * Licensed under the MIT License.
 */

import { strict as assert } from "assert";
import {
	Delta,
	FieldKey,
	FieldKindIdentifier,
	makeAnonChange,
	mintRevisionTag,
	revisionMetadataSourceFromInfo,
	RevisionTag,
	tagChange,
	tagRollbackInverse,
} from "../../core";
import { typeboxValidator } from "../../external-utilities";
import {
	DefaultEditBuilder,
	FieldKinds,
	FieldKindWithEditor,
	ModularChangeset,
	cursorForJsonableTreeNode,
} from "../../feature-libraries";

import { brand, IdAllocator, idAllocatorFromMaxId, Mutable } from "../../util";
<<<<<<< HEAD
import { assertDeltaEqual, testChangeReceiver } from "../utils";
// eslint-disable-next-line import/no-internal-modules
=======
import { defaultRevisionMetadataFromChanges, testChangeReceiver } from "../utils";
>>>>>>> befe67cb
import {
	intoDelta,
	ModularChangeFamily,
	// eslint-disable-next-line import/no-internal-modules
} from "../../feature-libraries/modular-schema/modularChangeFamily";
import { leaf } from "../../domains";
// eslint-disable-next-line import/no-internal-modules
import { sequence } from "../../feature-libraries/default-schema/defaultFieldKinds";
// eslint-disable-next-line import/no-internal-modules
import { MarkMaker } from "./sequence-field/testEdits";

const fieldKinds: ReadonlyMap<FieldKindIdentifier, FieldKindWithEditor> = new Map(
	[sequence].map((f) => [f.identifier, f]),
);

const family = new ModularChangeFamily(fieldKinds, { jsonValidator: typeboxValidator });

const fieldA: FieldKey = brand("FieldA");
const fieldB: FieldKey = brand("FieldB");
const fieldC: FieldKey = brand("FieldC");

const tag1: RevisionTag = mintRevisionTag();
const tag2: RevisionTag = mintRevisionTag();
const tag3: RevisionTag = mintRevisionTag();

// Tests the integration of ModularChangeFamily with the default field kinds.
describe("ModularChangeFamily integration", () => {
	describe("rebase", () => {
		it("delete over cross-field move", () => {
			const [changeReceiver, getChanges] = testChangeReceiver(family);
			const editor = new DefaultEditBuilder(family, changeReceiver);

			editor.enterTransaction();
			editor.move(
				{ parent: undefined, field: fieldA },
				1,
				2,
				{ parent: undefined, field: fieldB },
				2,
			);
			editor.exitTransaction();

			editor.enterTransaction();
			editor.sequenceField({ parent: undefined, field: fieldA }).delete(1, 1);
			editor.exitTransaction();

			editor.enterTransaction();
			editor.sequenceField({ parent: undefined, field: fieldB }).delete(2, 1);
			editor.exitTransaction();

			const [move, remove, expected] = getChanges();
			const rebased = family.rebase(
				remove,
				tagChange(move, tag1),
				revisionMetadataSourceFromInfo([{ revision: tag1 }]),
			);
			const rebasedDelta = intoDelta(makeAnonChange(rebased), family.fieldKinds);
			const expectedDelta = intoDelta(makeAnonChange(expected), family.fieldKinds);
			assert.deepEqual(rebasedDelta, expectedDelta);
		});

		it("cross-field move over delete", () => {
			const [changeReceiver, getChanges] = testChangeReceiver(family);
			const editor = new DefaultEditBuilder(family, changeReceiver);
			editor.sequenceField({ parent: undefined, field: fieldA }).delete(1, 1);
			editor.move(
				{ parent: undefined, field: fieldA },
				1,
				2,
				{ parent: undefined, field: fieldB },
				2,
			);
			const [remove, move] = getChanges();
			const baseTag = mintRevisionTag();
			const restore = family.invert(tagChange(remove, baseTag), false);
			const expected = family.compose([makeAnonChange(restore), makeAnonChange(move)]);
			const rebased = family.rebase(
				move,
				tagChange(remove, baseTag),
				revisionMetadataSourceFromInfo([{ revision: baseTag }]),
			);
			const rebasedDelta = normalizeDelta(
				intoDelta(makeAnonChange(rebased), family.fieldKinds),
			);
			const expectedDelta = normalizeDelta(
				intoDelta(makeAnonChange(expected), family.fieldKinds),
			);
			assert.deepEqual(rebasedDelta, expectedDelta);
		});

		it("Nested moves both requiring a second pass", () => {
			const [changeReceiver, getChanges] = testChangeReceiver(family);
			const editor = new DefaultEditBuilder(family, changeReceiver);

			const fieldAPath = { parent: undefined, field: fieldA };

			// Note that these are the paths before any edits have happened.
			const node1Path = { parent: undefined, parentField: fieldA, parentIndex: 1 };
			const node2Path = { parent: node1Path, parentField: fieldB, parentIndex: 1 };

			editor.enterTransaction();

			// Moves node2, which is a child of node1 to an earlier position in its field
			editor
				.sequenceField({
					parent: node1Path,
					field: fieldB,
				})
				.move(1, 1, 0);

			// Moves node1 to an earlier position in the field
			editor.sequenceField(fieldAPath).move(1, 1, 0);

			// Modifies node2 so that both fieldA and fieldB have changes that need to be transferred
			// from a move source to a destination during rebase.
			editor
				.sequenceField({
					parent: node2Path,
					field: fieldC,
				})
				.delete(0, 1);

			editor.exitTransaction();
			const [move1, move2, modify] = getChanges();
			const moves = family.compose([makeAnonChange(move1), makeAnonChange(move2)]);

			const taggedMoves = tagChange(moves, tag1);
			const rebased = family.rebase(
				modify,
				taggedMoves,
				defaultRevisionMetadataFromChanges([taggedMoves]),
			);
			const fieldCExpected = [MarkMaker.delete(1, brand(2))];
			const node2Expected = {
				fieldChanges: new Map([
					[fieldC, { fieldKind: sequence.identifier, change: fieldCExpected }],
				]),
			};

			const fieldBExpected = [{ count: 1, changes: node2Expected }];

			const node1Expected = {
				fieldChanges: new Map([
					[fieldB, { fieldKind: sequence.identifier, change: fieldBExpected }],
				]),
			};

			const fieldAExpected = [{ count: 1, changes: node1Expected }];

			const expected: ModularChangeset = {
				fieldChanges: new Map([
					[fieldA, { fieldKind: sequence.identifier, change: brand(fieldAExpected) }],
				]),
			};

			assert.deepEqual(rebased, expected);
		});
	});

	describe("compose", () => {
		it("cross-field move and nested changes", () => {
			const [changeReceiver, getChanges] = testChangeReceiver(family);
			const editor = new DefaultEditBuilder(family, changeReceiver);
			editor.move(
				{ parent: undefined, field: fieldA },
				0,
				1,
				{ parent: undefined, field: fieldB },
				0,
			);

			const newValue = "new value";
			const newNode = cursorForJsonableTreeNode({ type: leaf.number.name, value: newValue });
			editor
				.sequenceField({
					parent: { parent: undefined, parentField: fieldB, parentIndex: 0 },
					field: fieldC,
				})
				.insert(0, newNode);

			const [move, insert] = getChanges();
			const composed = family.compose([makeAnonChange(move), makeAnonChange(insert)]);
			const expected: Delta.Root = {
				build: [{ id: { minor: 1 }, trees: [newNode] }],
				fields: new Map([
					[
						fieldA,
						{
							local: [
								{
									count: 1,
									detach: { minor: 0 },
									fields: new Map([
										[
											fieldC,
											{
												local: [{ count: 1, attach: { minor: 1 } }],
											},
										],
									]),
								},
							],
						},
					],
					[
						fieldB,
						{
							local: [{ count: 1, attach: { minor: 0 } }],
						},
					],
				]),
			};

			const delta = intoDelta(makeAnonChange(composed), family.fieldKinds);
			assertDeltaEqual(delta, expected);
		});

		it("cross-field move and inverse with nested changes", () => {
			const [changeReceiver, getChanges] = testChangeReceiver(family);
			const editor = new DefaultEditBuilder(family, changeReceiver);
			editor.move(
				{ parent: undefined, field: fieldA },
				0,
				1,
				{ parent: undefined, field: fieldB },
				0,
			);

			const newValue = "new value";
			const newNode = cursorForJsonableTreeNode({ type: leaf.number.name, value: newValue });
			editor
				.sequenceField({
					parent: { parent: undefined, parentField: fieldB, parentIndex: 0 },
					field: fieldC,
				})
				.insert(0, newNode);

			const [move, insert] = getChanges();
			const moveTagged = tagChange(move, tag1);
			const returnTagged = tagRollbackInverse(
				family.invert(moveTagged, true),
				tag3,
				moveTagged.revision,
			);

			const moveAndInsert = family.compose([tagChange(insert, tag2), moveTagged]);
			const composed = family.compose([returnTagged, makeAnonChange(moveAndInsert)]);
			const actual = intoDelta(makeAnonChange(composed), family.fieldKinds);
			const expected: Delta.Root = {
				build: [
					{
						id: { major: tag2, minor: 1 },
						trees: [newNode],
					},
				],
				fields: new Map([
					[
						fieldB,
						{
							local: [
								{ count: 1 },
								{
									count: 1,
									fields: new Map([
										[
											fieldC,
											{
												local: [
													{ count: 1, attach: { major: tag2, minor: 1 } },
												],
											},
										],
									]),
								},
							],
						},
					],
				]),
			};
			assertDeltaEqual(actual, expected);
		});

		it("two cross-field moves of same node", () => {
			const [changeReceiver, getChanges] = testChangeReceiver(family);
			const editor = new DefaultEditBuilder(family, changeReceiver);
			editor.move(
				{ parent: undefined, field: fieldA },
				0,
				1,
				{ parent: undefined, field: fieldB },
				0,
			);
			editor.move(
				{ parent: undefined, field: fieldB },
				0,
				1,
				{ parent: undefined, field: fieldC },
				0,
			);
			editor.move(
				{ parent: undefined, field: fieldA },
				0,
				1,
				{ parent: undefined, field: fieldC },
				0,
			);

			const [move1, move2, expected] = getChanges();
			const composed = family.compose([makeAnonChange(move1), makeAnonChange(move2)]);
			const actualDelta = normalizeDelta(
				intoDelta(makeAnonChange(composed), family.fieldKinds),
			);
			const expectedDelta = normalizeDelta(
				intoDelta(makeAnonChange(expected), family.fieldKinds),
			);
			assert.deepEqual(actualDelta, expectedDelta);
		});

		it("prunes its output", () => {
			const a: ModularChangeset = {
				fieldChanges: new Map([
					[
						brand("foo"),
						{
							fieldKind: sequence.identifier,
							change: brand([]),
						},
					],
				]),
			};
			const b: ModularChangeset = {
				fieldChanges: new Map([
					[
						brand("bar"),
						{
							fieldKind: sequence.identifier,
							change: brand([]),
						},
					],
				]),
			};

			const composed = family.compose([makeAnonChange(a), makeAnonChange(b)]);
			assert.deepEqual(composed, ModularChangeFamily.emptyChange);
		});
	});

	describe("invert", () => {
		it("Nested moves both requiring a second pass", () => {
			const [changeReceiver, getChanges] = testChangeReceiver(family);
			const editor = new DefaultEditBuilder(family, changeReceiver);

			const fieldAPath = { parent: undefined, field: fieldA };
			editor.enterTransaction();

			// Moves node1 to an earlier position in the field
			editor.sequenceField(fieldAPath).move(1, 1, 0);
			const node1Path = { parent: undefined, parentField: fieldA, parentIndex: 0 };
			const node2Path = { parent: node1Path, parentField: fieldB, parentIndex: 0 };

			// Moves node2, which is a child of node1 to an earlier position in its field
			editor
				.sequenceField({
					parent: node1Path,
					field: fieldB,
				})
				.move(1, 1, 0);

			// Modifies node2 so that both fieldA and fieldB have changes that need to be transfered
			// from a move source to a destination during invert.
			editor
				.sequenceField({
					parent: node2Path,
					field: fieldC,
				})
				.delete(0, 1);

			editor.exitTransaction();
			const [move1, move2, modify] = getChanges();
			const moves = family.compose([
				makeAnonChange(move1),
				makeAnonChange(move2),
				makeAnonChange(modify),
			]);

			const inverse = family.invert(tagChange(moves, tag1), false);
			const fieldCExpected = [MarkMaker.revive(1, { revision: tag1, localId: brand(2) })];
			const node2Expected = {
				fieldChanges: new Map([
					[fieldC, { fieldKind: sequence.identifier, change: fieldCExpected }],
				]),
			};

			const fieldBExpected = [
				MarkMaker.moveOut(1, brand(1), { changes: node2Expected }),
				{ count: 1 },
				MarkMaker.returnTo(1, brand(1), { revision: tag1, localId: brand(1) }),
			];

			const node1Expected = {
				fieldChanges: new Map([
					[fieldB, { fieldKind: sequence.identifier, change: fieldBExpected }],
				]),
			};

			const fieldAExpected = [
				MarkMaker.moveOut(1, brand(0), { changes: node1Expected }),
				{ count: 1 },
				MarkMaker.returnTo(1, brand(0), { revision: tag1, localId: brand(0) }),
			];

			const expected: ModularChangeset = {
				fieldChanges: new Map([
					[fieldA, { fieldKind: sequence.identifier, change: brand(fieldAExpected) }],
				]),
			};

			assert.deepEqual(inverse, expected);
		});
	});

	describe("toDelta", () => {
		it("works when nested changes come from different revisions", () => {
			const change: ModularChangeset = {
				fieldChanges: new Map([
					[
						brand("foo"),
						{
							fieldKind: FieldKinds.sequence.identifier,
							change: brand([
								MarkMaker.moveOut(1, brand(0)),
								MarkMaker.moveIn(1, brand(0)),
							]),
							revision: tag1,
						},
					],
					[
						brand("bar"),
						{
							fieldKind: FieldKinds.sequence.identifier,
							change: brand([
								MarkMaker.moveOut(2, brand(0)),
								MarkMaker.moveIn(2, brand(0)),
							]),
							revision: tag2,
						},
					],
				]),
			};
			const moveOut1: Delta.Mark = {
				detach: { major: tag1, minor: 0 },
				count: 1,
			};
			const moveIn1: Delta.Mark = {
				attach: { major: tag1, minor: 0 },
				count: 1,
			};
			const moveOut2: Delta.Mark = {
				detach: { major: tag2, minor: 0 },
				count: 2,
			};
			const moveIn2: Delta.Mark = {
				attach: { major: tag2, minor: 0 },
				count: 2,
			};
			const expected: Delta.Root = {
				fields: new Map([
					[brand("foo"), { local: [moveOut1, moveIn1] }],
					[brand("bar"), { local: [moveOut2, moveIn2] }],
				]),
			};
			const actual = intoDelta(makeAnonChange(change), family.fieldKinds);
			assert.deepEqual(actual, expected);
		});
	});
});

function normalizeDelta(
	delta: Delta.Root,
	idAllocator?: IdAllocator,
	idMap?: Map<number, number>,
): Delta.Root {
	const genId = idAllocator ?? idAllocatorFromMaxId();
	const map = idMap ?? new Map();

	const normalized: Mutable<Delta.Root> = {};
	if (delta.fields !== undefined) {
		normalized.fields = normalizeDeltaFieldMap(delta.fields, genId, map);
	}
	if (delta.build !== undefined && delta.build.length > 0) {
		normalized.build = delta.build.map(({ id, trees }) => ({
			id: normalizeDeltaDetachedNodeId(id, genId, map),
			trees,
		}));
	}

	return normalized;
}

function normalizeDeltaFieldMap(
	delta: Delta.FieldMap,
	genId: IdAllocator,
	idMap: Map<number, number>,
): Delta.FieldMap {
	const normalized = new Map();
	for (const [field, fieldChanges] of delta) {
		normalized.set(field, normalizeDeltaFieldChanges(fieldChanges, genId, idMap));
	}
	return normalized;
}

function normalizeDeltaFieldChanges(
	delta: Delta.FieldChanges,
	genId: IdAllocator,
	idMap: Map<number, number>,
): Delta.FieldChanges {
	const normalized: Mutable<Delta.FieldChanges> = {};
	if (delta.local !== undefined && delta.local.length > 0) {
		normalized.local = delta.local.map((mark) => normalizeDeltaMark(mark, genId, idMap));
	}
	if (delta.build !== undefined && delta.build.length > 0) {
		normalized.build = delta.build.map(({ id, trees }) => ({
			id: normalizeDeltaDetachedNodeId(id, genId, idMap),
			trees,
		}));
	}
	if (delta.global !== undefined && delta.global.length > 0) {
		normalized.global = delta.global.map(({ id, fields }) => ({
			id: normalizeDeltaDetachedNodeId(id, genId, idMap),
			fields: normalizeDeltaFieldMap(fields, genId, idMap),
		}));
	}
	if (delta.rename !== undefined && delta.rename.length > 0) {
		normalized.rename = delta.rename.map(({ oldId, count, newId }) => ({
			oldId: normalizeDeltaDetachedNodeId(oldId, genId, idMap),
			count,
			newId: normalizeDeltaDetachedNodeId(newId, genId, idMap),
		}));
	}

	return normalized;
}

function normalizeDeltaMark(
	delta: Delta.Mark,
	genId: IdAllocator,
	idMap: Map<number, number>,
): Delta.Mark {
	const normalized: Mutable<Delta.Mark> = { ...delta };
	if (normalized.attach !== undefined) {
		normalized.attach = normalizeDeltaDetachedNodeId(normalized.attach, genId, idMap);
	}
	if (normalized.detach !== undefined) {
		normalized.detach = normalizeDeltaDetachedNodeId(normalized.detach, genId, idMap);
	}
	if (normalized.fields !== undefined) {
		normalized.fields = normalizeDeltaFieldMap(normalized.fields, genId, idMap);
	}
	return normalized;
}

function normalizeDeltaDetachedNodeId(
	delta: Delta.DetachedNodeId,
	genId: IdAllocator,
	idMap: Map<number, number>,
): Delta.DetachedNodeId {
	if (delta.major !== undefined) {
		return delta;
	}
	const minor = idMap.get(delta.minor) ?? genId.allocate();
	idMap.set(delta.minor, minor);
	return { minor };
}<|MERGE_RESOLUTION|>--- conflicted
+++ resolved
@@ -25,12 +25,7 @@
 } from "../../feature-libraries";
 
 import { brand, IdAllocator, idAllocatorFromMaxId, Mutable } from "../../util";
-<<<<<<< HEAD
-import { assertDeltaEqual, testChangeReceiver } from "../utils";
-// eslint-disable-next-line import/no-internal-modules
-=======
 import { defaultRevisionMetadataFromChanges, testChangeReceiver } from "../utils";
->>>>>>> befe67cb
 import {
 	intoDelta,
 	ModularChangeFamily,
