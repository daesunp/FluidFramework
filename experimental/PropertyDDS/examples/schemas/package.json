--- conflicted
+++ resolved
@@ -1,12 +1,7 @@
 {
-<<<<<<< HEAD
 	"name": "@fluid-example/schemas",
-	"version": "2.0.0-internal.3.2.0",
+	"version": "2.0.0-internal.4.0.0",
 	"private": true,
-=======
-	"name": "@fluid-experimental/schemas",
-	"version": "2.0.0-internal.4.0.0",
->>>>>>> 1b57756f
 	"description": "Centralized package for storing schemas used by the samples.",
 	"homepage": "https://fluidframework.com",
 	"repository": {
