/*!
 * Copyright (c) Microsoft Corporation and contributors. All rights reserved.
 * Licensed under the MIT License.
 */

import { strict as assert } from "assert";

import {
	type AsyncGenerator,
	type BaseFuzzTestState,
	type Generator,
	type IRandom,
	type Weights,
	createWeightedGenerator,
	done,
} from "@fluid-private/stochastic-test-utils";
import type { Client, DDSFuzzTestState, DDSRandom } from "@fluid-private/test-dds-utils";

import type {
	TreeStoredSchemaRepository,
	FieldKey,
	FieldUpPath,
	UpPath,
} from "../../../core/index.js";
import {
	type Any,
	type DownPath,
<<<<<<< HEAD
=======
	type FlexTreeField,
	type FlexTreeNode,
	type FlexTreeOptionalField,
	type FlexTreeRequiredField,
	type FlexTreeSequenceField,
>>>>>>> ca9728e7
	toDownPath,
	treeSchemaFromStoredSchema,
} from "../../../feature-libraries/index.js";
import {
	Tree,
	type ISharedTree,
	type SharedTree,
	type SharedTreeFactory,
} from "../../../shared-tree/index.js";
import { fail, getOrCreate, makeArray } from "../../../util/index.js";

import {
	type FuzzNode,
	createTreeViewSchema,
	type FuzzNodeSchema,
	type fuzzFieldSchema,
	nodeSchemaFromTreeSchema,
} from "./fuzzUtils.js";
import {
	type Insert,
	type Remove,
	type SetField,
	type IntraFieldMove,
	type Operation,
	type OptionalFieldEdit,
	type RequiredFieldEdit,
	type SchemaChange,
	type SequenceFieldEdit,
	type Synchronize,
	type TransactionBoundary,
	type TreeEdit,
	type UndoRedo,
	type FieldEdit,
	type CrossFieldMove,
	type FieldDownPath,
	type Constraint,
	type GeneratedFuzzNode,
	GeneratedFuzzValueType,
	type NodeRange,
} from "./operationTypes.js";
// eslint-disable-next-line import/no-internal-modules
import type { SchematizingSimpleTreeView } from "../../../shared-tree/schematizingTreeView.js";

// eslint-disable-next-line import/no-internal-modules
import { getOrCreateInnerNode } from "../../../simple-tree/proxyBinding.js";
import {
	SchemaFactory,
	TreeViewConfiguration,
	type TreeNode,
} from "../../../simple-tree/index.js";

export type FuzzView = SchematizingSimpleTreeView<typeof fuzzFieldSchema> & {
	/**
	 * This client's current stored schema, which dictates allowable edits that the client may perform.
	 * @remarks - The type of this field isn't totally correct, since the supported schema for fuzz nodes changes
	 * at runtime to support different primitives (this allows fuzz testing of schema changes).
	 * However, fuzz schemas always have the same field names, so schema-dependent
	 * APIs such as the tree reading API will work correctly anyway.
	 *
	 * TODO: The schema for each client should be properly updated if "afterSchemaChange" (or equivalent event) occurs
	 * once schema ops are supported.
	 */
	currentSchema: FuzzNodeSchema;
};

export type FuzzTransactionView = SchematizingSimpleTreeView<typeof fuzzFieldSchema> & {
	/**
	 * This client's current stored schema, which dictates allowable edits that the client may perform.
	 * @remarks - The type of this field isn't totally correct, since the supported schema for fuzz nodes changes
	 * at runtime to support different primitives (this allows fuzz testing of schema changes).
	 * However, fuzz schemas always have the same field names, so schema-dependent
	 * APIs such as the tree reading API will work correctly anyway.
	 *
	 * TODO: The schema for each client should be properly updated if "afterSchemaChange" (or equivalent event) occurs
	 * once schema ops are supported.
	 */
	currentSchema: FuzzNodeSchema;
};

export interface FuzzTestState extends DDSFuzzTestState<SharedTreeFactory> {
	/**
	 * Schematized view of clients and their nodeSchemas. Created lazily by viewFromState.
	 *
	 * SharedTrees undergoing a transaction will have a forked view in {@link transactionViews} instead,
	 * which should be used in place of this view until the transaction is complete.
	 */
	clientViews?: Map<SharedTree, FuzzView>;
	/**
	 * Schematized view of clients undergoing transactions with their nodeSchemas.
	 * Edits to this view are not visible to other clients until the transaction is closed.
	 *
	 * Maintaining a separate view here is necessary since async transactions are not supported on the root checkout,
	 * and the fuzz testing model only simulates async transactions.
	 */
	transactionViews?: Map<ISharedTree, FuzzTransactionView>;
}

export function viewFromState(
	state: FuzzTestState,
	client: Client<SharedTreeFactory> = state.client,
): FuzzView {
	state.clientViews ??= new Map();
	const view =
		state.transactionViews?.get(client.channel) ??
		(getOrCreate(state.clientViews, client.channel, (tree) => {
			const treeSchema = simpleSchemaFromStoredSchema(tree.storedSchema);
			const config = new TreeViewConfiguration({
				schema: treeSchema,
			});

			const treeView = tree.viewWith(config);
			treeView.events.on("schemaChanged", () => {
				if (!treeView.compatibility.canView) {
					treeView.dispose();
					state.clientViews?.delete(client.channel);
				}
			});

			assert(treeView.compatibility.isEquivalent);
			const fuzzView = treeView as FuzzView;
			assert.equal(fuzzView.currentSchema, undefined);
			const nodeSchema = nodeSchemaFromTreeSchema(treeSchema);

			fuzzView.currentSchema = nodeSchema ?? assert.fail("nodeSchema should not be undefined");
			return fuzzView;
		}) as unknown as FuzzView);
	return view;
}
function filterFuzzNodeSchemas<TreeNodeSchemaIdentifier, FlexTreeNodeSchema>(
	nodeSchemas: ReadonlyMap<TreeNodeSchemaIdentifier, FlexTreeNodeSchema>,
	prefix: string,
	omitInitialNodeSchemas: string[],
): FlexTreeNodeSchema[] {
	const values: FlexTreeNodeSchema[] = [];

	nodeSchemas.forEach((value, key) => {
		if (
			typeof key === "string" &&
			key.startsWith(prefix) &&
			!omitInitialNodeSchemas.some((InitialNodeSchema) => key.includes(InitialNodeSchema))
		) {
			values.push(value);
		}
	});

	return values;
}
export function simpleSchemaFromStoredSchema(storedSchema: TreeStoredSchemaRepository) {
	const schemaFactory = new SchemaFactory("treeFuzz");
	const treeSchema = treeSchemaFromStoredSchema(storedSchema);
	const nodeSchemas = filterFuzzNodeSchemas(treeSchema.nodeSchema, "treeFuzz", [
		"treeFuzz.FuzzNumberNode",
		"treeFuzz.FuzzStringNode",
		"treeFuzz.node",
		"treeFuzz.FuzzHandleNode",
		"treeFuzz.arrayChildren",
	]);
	const fuzzNodeSchemas = [];
	for (const nodeSchema of nodeSchemas) {
		class GUIDNodeSchema extends schemaFactory.object(
			nodeSchema.name.substring("treeFuzz.".length),
			{
				value: schemaFactory.number,
			},
		) {}
		fuzzNodeSchemas.push(GUIDNodeSchema);
	}
	return createTreeViewSchema(fuzzNodeSchemas);
}

/**
 * When performing an operation, a random field must be selected. Rather than enumerate all fields of the tree, this is
 * performed recursively starting at the root field.
 *
 * When a field needs to be selected, the fuzz test generator walks down the tree from the root field, randomly selecting
 * one of the below options. If the selected option is not valid (e.g. the field is empty and the generator is trying to
 * select a node to remove), field selection will automatically re-sample excluding this option.
 *
 * Each weight is used throughout the field selection process.
 *
 * @remarks
 * Allowing more than just numbers here could be interesting. E.g. `(depth: number) => number` to allow biasing away from
 * changing the root field for more interesting merge outcomes. The `filter` parameter can already accomplish this, but is
 * a bit less efficient in doing so (it'd need to walk to the root repeatedly to compute depth)
 */
export interface FieldSelectionWeights {
	/**
	 * Select the current Fuzz node's "optionalChild" field
	 */
	optional: number;
	/**
	 * Select the current Fuzz node's "requiredChild" field
	 */
	required: number;
	/**
	 * Select the current Fuzz node's "sequenceChildren" field
	 */
	sequence: number;
	/**
	 * Select a direct child of the current Fuzz node, uniformly at random
	 */
	recurse: number;

	/**
	 * Whether the selected field is acceptable for use.
	 *
	 * @remarks - This can be helpful for restricting tests to only use certain types of fields
	 */
	filter?: FieldFilter;
}

const defaultFieldSelectionWeights: FieldSelectionWeights = {
	optional: 1,
	required: 1,
	sequence: 1,
	recurse: 4,
	filter: () => true,
};

export interface EditGeneratorOpWeights {
	set: number;
	clear: number;
	insert: number;
	remove: number;
	intraFieldMove: number;
	crossFieldMove: number;
	start: number;
	commit: number;
	abort: number;
	undo: number;
	redo: number;
	// This is explicitly all-or-nothing. If changing to be partially specifiable, the override logic to apply default values
	// needs to be updated since this is a nested object.
	fieldSelection: FieldSelectionWeights;
	synchronizeTrees: number;
	schema: number;
	nodeConstraint: number;
}
const defaultEditGeneratorOpWeights: EditGeneratorOpWeights = {
	set: 0,
	clear: 0,
	insert: 0,
	remove: 0,
	intraFieldMove: 0,
	crossFieldMove: 0,
	start: 0,
	commit: 0,
	abort: 0,
	undo: 0,
	redo: 0,
	fieldSelection: defaultFieldSelectionWeights,
	synchronizeTrees: 0,
	schema: 0,
	nodeConstraint: 0,
};

export interface EditGeneratorOptions {
	weights: Partial<EditGeneratorOpWeights>;
	maxRemoveCount: number;
}

export function getAllowableNodeTypes(state: FuzzTestState) {
	const fuzzView = viewFromState(state, state.client);
	const nodeSchema = fuzzView.currentSchema;
	const nodeTypes = [];
	for (const leafNodeSchema of nodeSchema.info.optionalChild.allowedTypeSet) {
		if (typeof leafNodeSchema !== "string") {
			nodeTypes.push(leafNodeSchema.identifier);
		}
	}
	return nodeTypes;
}

export const makeTreeEditGenerator = (
	opWeightsArg: Partial<EditGeneratorOpWeights>,
): Generator<TreeEdit, FuzzTestState> => {
	const weights = {
		...defaultEditGeneratorOpWeights,
		...opWeightsArg,
	};

	const generatedValue = (state: FuzzTestState): GeneratedFuzzNode => {
		const allowableNodeTypes = getAllowableNodeTypes(state);
		const nodeTypeToGenerate = state.random.pick(allowableNodeTypes);

		switch (nodeTypeToGenerate) {
			case "treeFuzz.FuzzStringNode":
				return {
					type: GeneratedFuzzValueType.String,
					value: state.random
						.integer(Number.MIN_SAFE_INTEGER, Number.MAX_SAFE_INTEGER)
						.toString(),
				};
			case "treeFuzz.FuzzNumberNode":
				return {
					type: GeneratedFuzzValueType.Number,
					value: state.random.integer(Number.MIN_SAFE_INTEGER, Number.MAX_SAFE_INTEGER),
				};
			case "treeFuzz.FuzzHandleNode":
				return {
					type: GeneratedFuzzValueType.Handle,
					value: state.random.handle(),
				};
			case "treeFuzz.node":
				return {
					type: GeneratedFuzzValueType.NodeObject,
					value: {
						requiredChild: state.random.integer(
							Number.MIN_SAFE_INTEGER,
							Number.MAX_SAFE_INTEGER,
						),
						arrayChildren: [],
					},
				};
			default:
				// This would be the for the case when the node type was one of our custom node with GUID as the identifier
				return { type: GeneratedFuzzValueType.GUIDNode, value: { guid: nodeTypeToGenerate } };
		}
	};

	interface FuzzTestStateForFieldEdit<TFuzzField extends FuzzField = FuzzField>
		extends FuzzTestState {
		fieldInfo: TFuzzField;
	}

	const sequenceFieldEditGenerator = createWeightedGeneratorWithBailout<
		SequenceFieldEdit["edit"],
		FuzzTestStateForFieldEdit<SequenceFuzzField>
	>([
		[
			(state): Insert => ({
				type: "insert",
				index: state.random.integer(0, state.fieldInfo.parentFuzzNode.arrayChildren.length),
				content: makeArray(state.random.integer(1, 3), () => generatedValue(state)),
			}),
			weights.insert,
		],
		[
			({ fieldInfo, random }): Remove => {
				const field = fieldInfo.parentFuzzNode;
				return {
					type: "remove",

					// By avoiding large deletions we're more likely to generate more interesting outcomes.
					// It'd be reasonable to move this to config.
					range: chooseRangeWithMaxLength(random, field.arrayChildren.length, 3),
				};
			},
			weights.remove,
			({ fieldInfo }) => fieldInfo.parentFuzzNode.arrayChildren.length > 0,
		],
		[
			({ fieldInfo, random }): IntraFieldMove => {
				const field = fieldInfo.parentFuzzNode;
				return {
					type: "intraFieldMove",
					range: chooseRange(random, field.arrayChildren.length),
					dstIndex: random.integer(0, field.arrayChildren.length),
				};
			},
			weights.intraFieldMove,
			({ fieldInfo }) => fieldInfo.parentFuzzNode.arrayChildren.length > 0,
		],
		[
			(state): CrossFieldMove => {
				const srcField = state.fieldInfo.parentFuzzNode.arrayChildren;
				const dstFieldInfo = selectTreeField(
					viewFromState(state),
					state.random,
					weights.fieldSelection,
					(field: FuzzField) =>
						field.type === "sequence" && !Tree.contains(srcField, field.parentFuzzNode),
				);
				assert(dstFieldInfo.type === "sequence");
				const dstField = dstFieldInfo.parentFuzzNode;
				return {
					type: "crossFieldMove",
					range: chooseRange(state.random, srcField.length),
					dstParent: maybeDownPathFromNode(dstField),
					dstIndex: state.random.integer(0, dstField.arrayChildren.length),
				};
			},
			weights.crossFieldMove,
			({ fieldInfo }) => fieldInfo.parentFuzzNode.arrayChildren.length > 0,
		],
	]);

	const optionalFieldEditGenerator = createWeightedGenerator<
		OptionalFieldEdit["edit"],
		FuzzTestStateForFieldEdit<OptionalFuzzField>
	>([
		[
			(state): SetField => ({
				type: "set",
				value: generatedValue(state),
			}),
			weights.set,
		],
		[
			{ type: "clear" },
			weights.clear,
			(state) => state.fieldInfo.parentFuzzNode !== undefined,
		],
	]);

	const requiredFieldEditGenerator = (
		state: FuzzTestStateForFieldEdit<RequiredFuzzField>,
	): RequiredFieldEdit["edit"] => ({
		type: "set",
		value: generatedValue(state),
	});

	function fieldEditChangeGenerator(
		state: FuzzTestStateForFieldEdit,
	): FieldEdit["change"] | "no-valid-selections" {
		switch (state.fieldInfo.type) {
			case "sequence": {
				return mapBailout(
					assertNotDone(
						sequenceFieldEditGenerator(state as FuzzTestStateForFieldEdit<SequenceFuzzField>),
					),
					(edit) => ({ type: "sequence", edit }),
				);
			}
			case "optional":
				return {
					type: "optional",
					edit: assertNotDone(
						optionalFieldEditGenerator(state as FuzzTestStateForFieldEdit<OptionalFuzzField>),
					),
				};
			case "required":
				return {
					type: "required",
					edit: assertNotDone(
						requiredFieldEditGenerator(state as FuzzTestStateForFieldEdit<RequiredFuzzField>),
					),
				};
			default:
				fail("Unknown field type");
		}
	}

	function chooseRange(random: DDSRandom, fieldLength: number): NodeRange {
		return chooseRangeWithMaxLength(random, fieldLength, fieldLength);
	}

	function chooseRangeWithMaxLength(
		random: DDSRandom,
		fieldLength: number,
		maxLength: number,
	): NodeRange {
		const length = random.integer(1, Math.min(fieldLength, maxLength));
		const first = random.integer(0, fieldLength - length);
		const last = first + length - 1;
		return { first, last };
	}

	return (state) => {
		let fieldInfo: FuzzField;
		let change: ReturnType<typeof fieldEditChangeGenerator>;
		// This could be surfaced as a config option if desired. In practice, the corresponding assert is most
		// likely to be hit during when a test is badly configured, in which case the remedy is to fix the config,
		// as opposed to increasing the number of attempts.
		let attemptsRemaining = 20;
		do {
			fieldInfo = selectTreeField(viewFromState(state), state.random, weights.fieldSelection);

			change = fieldEditChangeGenerator({ ...state, fieldInfo });
			attemptsRemaining -= 1;
		} while (change === "no-valid-selections" && attemptsRemaining > 0);
		assert(change !== "no-valid-selections", "No valid field edit found");
		return {
			type: "treeEdit",
			edit: {
				type: "fieldEdit",
				parentNodePath: maybeDownPathFromNode(fieldInfo.parentFuzzNode),
				change,
			},
		};
	};
};

export const makeTransactionEditGenerator = (
	opWeightsArg: Partial<EditGeneratorOpWeights>,
): Generator<TransactionBoundary, FuzzTestState> => {
	const opWeights = {
		...defaultEditGeneratorOpWeights,
		...opWeightsArg,
	};

	return createWeightedGenerator<TransactionBoundary, FuzzTestState>([
		[
			{
				type: "transactionBoundary",
				boundary: "start",
			},
			opWeights.start,
		],
		[
			{
				type: "transactionBoundary",
				boundary: "commit",
			},
			opWeights.commit,
			(state) => viewFromState(state).checkout.transaction.inProgress(),
		],
		[
			{
				type: "transactionBoundary",
				boundary: "abort",
			},
			opWeights.abort,
			(state) => viewFromState(state).checkout.transaction.inProgress(),
		],
	]);
};

export const schemaEditGenerator: Generator<SchemaChange, FuzzTestState> = (state) => ({
	type: "schemaChange",
	contents: { type: state.random.uuid4() },
});

export const makeUndoRedoEditGenerator = (
	opWeightsArg: Partial<EditGeneratorOpWeights>,
): Generator<UndoRedo, FuzzTestState> => {
	const opWeights = {
		...defaultEditGeneratorOpWeights,
		...opWeightsArg,
	};

	return createWeightedGenerator<UndoRedo, FuzzTestState>([
		[{ type: "undoRedo", operation: "undo" }, opWeights.undo],
		[{ type: "undoRedo", operation: "redo" }, opWeights.redo],
	]);
};

export const makeConstraintEditGenerator = (
	opWeightsArg: Partial<EditGeneratorOpWeights>,
): Generator<Constraint, FuzzTestState> => {
	const opWeights = {
		...defaultEditGeneratorOpWeights,
		...opWeightsArg,
	};
	return createWeightedGenerator<Constraint, FuzzTestState>([
		[
			(state): Constraint => {
				const selectedField = selectTreeField(
					viewFromState(state),
					state.random,
					opWeights.fieldSelection,
				);

				return {
					type: "constraint",
					content: {
						type: "nodeConstraint",
						nodePath: maybeDownPathFromNode(selectedField.parentFuzzNode),
					},
				};
			},
			opWeights.nodeConstraint,
		],
	]);
};

export function makeOpGenerator(
	weightsArg: Partial<EditGeneratorOpWeights> = defaultEditGeneratorOpWeights,
): AsyncGenerator<Operation, DDSFuzzTestState<SharedTreeFactory>> {
	const weights = {
		...defaultEditGeneratorOpWeights,
		...weightsArg,
	};
	const {
		insert,
		remove,
		intraFieldMove,
		crossFieldMove,
		set,
		clear,
		abort,
		commit,
		start,
		undo,
		redo,
		fieldSelection,
		schema,
		synchronizeTrees,
		nodeConstraint,
		...others
	} = weights;
	// This assert will trigger when new weights are added to EditGeneratorOpWeights but this function has not been
	// updated to take into account the new weights.
	assert(Object.keys(others).length === 0, "Unexpected weight");
	const editWeight = sumWeights([insert, remove, intraFieldMove, crossFieldMove, set, clear]);
	const transactionWeight = sumWeights([abort, commit, start]);
	const undoRedoWeight = sumWeights([undo, redo]);
	// Currently we only support node constraints, but this may be expanded in the future.
	const constraintWeight = nodeConstraint;

	const syncGenerator = createWeightedGenerator<Operation, FuzzTestState>(
		(
			[
				[() => makeTreeEditGenerator(weights), editWeight],
				[() => makeTransactionEditGenerator(weights), transactionWeight],
				[() => makeUndoRedoEditGenerator(weights), undoRedoWeight],
				[
					(): Synchronize => ({
						type: "synchronizeTrees",
					}),
					weights.synchronizeTrees,
				],
				[() => schemaEditGenerator, weights.schema],
				[
					() => makeConstraintEditGenerator(weights),
					constraintWeight,
					(state: FuzzTestState) => viewFromState(state).checkout.transaction.inProgress(),
				],
			] as const
		)
			.filter(([, weight]) => weight > 0)
			.map(([f, weight, acceptanceCriteria]) => [f(), weight, acceptanceCriteria]),
	);
	return async (state) => {
		return syncGenerator(state);
	};
}

function sumWeights(values: (number | undefined)[]): number {
	let sum = 0;
	for (const value of values) {
		if (value !== undefined) {
			sum += value;
		}
	}
	return sum;
}

export interface FieldPathWithCount {
	fieldPath: FieldUpPath;
	fieldKey: FieldKey;
	count: number;
}

function upPathFromNode(node: TreeNode): UpPath {
	const flexNode = getOrCreateInnerNode(node);
	const anchorNode = flexNode.anchorNode;
	return anchorNode;
}

function downPathFromNode(node: TreeNode): DownPath {
	return toDownPath(upPathFromNode(node));
}

export function maybeDownPathFromNode(node: TreeNode | undefined): DownPath | undefined {
	return node === undefined ? undefined : downPathFromNode(node);
}

export function fieldDownPathFromParentNode(
	parentNode: TreeNode,
	key: FieldKey,
): FieldDownPath {
	return {
		parent: maybeDownPathFromNode(parentNode),
		key,
	};
}

// Using TreeNode instead of FuzzNode to handle the case where the root node is not a FuzzNode (like a leafNode or undefined)
interface OptionalFuzzField {
	type: "optional";
<<<<<<< HEAD
	parentFuzzNode: TreeNode;
=======
	content: FlexTreeOptionalField<readonly [Any]>;
>>>>>>> ca9728e7
}

interface SequenceFuzzField {
	type: "sequence";
<<<<<<< HEAD
	parentFuzzNode: FuzzNode;
=======
	content: FlexTreeSequenceField<readonly [Any]>;
>>>>>>> ca9728e7
}

interface RequiredFuzzField {
	type: "required";
<<<<<<< HEAD
	parentFuzzNode: FuzzNode;
=======
	content: FlexTreeRequiredField<readonly [Any]>;
>>>>>>> ca9728e7
}

type FuzzField = OptionalFuzzField | SequenceFuzzField | RequiredFuzzField;

type FieldFilter = (field: FuzzField) => boolean;

function selectField(
	node: TreeNode,
	random: IRandom,
	weights: Omit<FieldSelectionWeights, "filter">,
	filter: FieldFilter = () => true,
	nodeSchema: FuzzNodeSchema,
): FuzzField | "no-valid-selections" {
<<<<<<< HEAD
	assert(Tree.is(node, nodeSchema));
	const optional: FuzzField = {
		type: "optional",
		parentFuzzNode: node,
=======
	const optional: FuzzField = {
		type: "optional",
		content: node.getBoxed(brand("optionalChild")) as FlexTreeOptionalField<readonly [Any]>,
>>>>>>> ca9728e7
	} as const;

	const value: FuzzField = {
		type: "required",
<<<<<<< HEAD
		parentFuzzNode: node,
=======
		content: node.getBoxed(brand("requiredChild")) as FlexTreeRequiredField<readonly [Any]>,
>>>>>>> ca9728e7
	} as const;

	const sequence: FuzzField = {
		type: "sequence",
<<<<<<< HEAD
		parentFuzzNode: node,
=======
		content: node.getBoxed(brand("sequenceChildren")) as FlexTreeSequenceField<readonly [Any]>,
>>>>>>> ca9728e7
	} as const;

	const recurse = (state: { random: IRandom }): FuzzField | "no-valid-selections" => {
		const childNodes: FuzzNode[] = [];
<<<<<<< HEAD
		// Checking "=== true" causes tsc to fail to typecheck, as it is no longer able to narrow according
		// to the .is typeguard.
		if (Tree.is(node.optionalChild, nodeSchema)) {
			childNodes.push(node.optionalChild);
		}

		if (Tree.is(node.requiredChild, nodeSchema)) {
			childNodes.push(node.requiredChild);
		}
		node.arrayChildren.map((child) => {
			if (Tree.is(child, nodeSchema)) {
				childNodes.push(child);
=======
		for (const field of node.boxedIterator()) {
			for (const child of field.boxedIterator()) {
				if (child.is(nodeSchema)) {
					childNodes.push(child);
				}
>>>>>>> ca9728e7
			}
		}
		state.random.shuffle(childNodes);
		for (const child of childNodes) {
			const childResult = selectField(child, random, weights, filter, nodeSchema);
			if (childResult !== "no-valid-selections") {
				return childResult;
			}
		}
		return "no-valid-selections";
	};

	const generator = createWeightedGeneratorWithBailout<FuzzField, BaseFuzzTestState>([
		[optional, weights.optional, () => filter(optional)],
		[value, weights.required, () => filter(value)],
		[sequence, weights.sequence, () => filter(sequence)],
		[recurse, weights.recurse],
	]);

	const result = generator({ random });
	assert(result !== done, "createWeightedGenerators should never return done");
	return result;
}

function trySelectTreeField(
	tree: FuzzView,
	random: IRandom,
	weights: Omit<FieldSelectionWeights, "filter">,
	filter: FieldFilter = () => true,
): FuzzField | "no-valid-fields" {
	const editable = tree.root;
	const nodeSchema = tree.currentSchema;

	if (!Tree.is(editable, nodeSchema)) {
		return { type: "optional", parentFuzzNode: editable as TreeNode } as const;
	}
	assert(Tree.is(editable, nodeSchema));
	const options =
		weights.optional === 0
			? ["recurse"]
			: weights.recurse === 0
				? ["optional"]
				: random.bool(weights.optional / (weights.optional + weights.recurse))
					? ["optional", "recurse"]
					: ["recurse", "optional"];

	for (const option of options) {
		switch (option) {
			case "optional": {
				const field = { type: "optional", parentFuzzNode: editable } as const;
				if (filter(field)) {
					return field;
				}
				break;
			}
			case "recurse": {
				// Checking "=== true" causes tsc to fail to typecheck, as it is no longer able to narrow according
				// to the .is typeguard.
				if (Tree.is(editable, nodeSchema)) {
					const result = selectField(editable, random, weights, filter, nodeSchema);
					if (result !== "no-valid-selections") {
						return result;
					}
				}

				break;
			}
			default:
				fail(`Invalid option: ${option}`);
		}
	}

	return "no-valid-fields";
}

function selectTreeField(
	tree: FuzzView,
	random: IRandom,
	weights: Omit<FieldSelectionWeights, "filter">,
	filter: FieldFilter = () => true,
): FuzzField {
	const result = trySelectTreeField(tree, random, weights, filter);
	assert(result !== "no-valid-fields", "No valid fields found");
	if (tree.root !== undefined && result.parentFuzzNode !== undefined) {
		assert(Tree.contains(tree.root as TreeNode, result.parentFuzzNode));
	}
	return result;
}

/**
 * Like `createWeightedGenerator`, except it will only attempt to select each option once.
 * If all options have been exhausted and no value other than 'no-valid-selections' is generated,
 * it will return 'no-valid-selections'.
 *
 * This helps prevent infinite loops for bad fuzz config.
 * Note: `T` cannot extend function, as otherwise `T | Generator<T>` cannot be distinguished.
 */
function createWeightedGeneratorWithBailout<T, TState extends BaseFuzzTestState>(
	weights: Weights<T | "no-valid-selections", TState>,
): Generator<T | "no-valid-selections", TState> {
	const nonzeroWeights = weights.filter(([, weight]) => weight > 0);
	const selectedIndices = new Set<number>();
	const newWeights: Weights<T, TState> = nonzeroWeights.map(
		([f, weight, acceptanceCondition], index) => [
			(state) => {
				selectedIndices.add(index);
				if (typeof f === "function") {
					const result = (f as Generator<T, TState>)(state);
					assert(
						typeof result !== "function",
						"Generator should not return a function: this prevents correct type deduction.",
					);
					return result;
				}
				return f as T;
			},
			weight,
			(state) => {
				if (selectedIndices.has(index)) {
					return false;
				}
				selectedIndices.add(index);
				return acceptanceCondition?.(state) !== false;
			},
		],
	);
	const generator = createWeightedGenerator<T | "no-valid-selections", TState>([
		...newWeights,
		[
			"no-valid-selections",
			// The weight here is arbitrary: we select one that will be selected a reasonable portion of the time.
			Math.max(
				1,
				sumWeights(nonzeroWeights.map(([, weight]) => weight)) / nonzeroWeights.length,
			),
			() => selectedIndices.size === nonzeroWeights.length,
		],
	]);

	return (state: TState) => {
		let result: T | "no-valid-selections" | typeof done = "no-valid-selections";
		do {
			result = generator(state);
			assert(result !== done, "createWeightedGenerators should never return done");
		} while (result === "no-valid-selections" && selectedIndices.size < nonzeroWeights.length);
		selectedIndices.clear();
		return result;
	};
}

function mapBailout<T, U>(
	input: T | "no-valid-selections",
	delegate: (t: T) => U,
): U | "no-valid-selections" {
	return input === "no-valid-selections" ? "no-valid-selections" : delegate(input);
}

function assertNotDone<T>(input: T | typeof done): T {
	assert(input !== done, "Unexpected done");
	return input;
}<|MERGE_RESOLUTION|>--- conflicted
+++ resolved
@@ -25,14 +25,6 @@
 import {
 	type Any,
 	type DownPath,
-<<<<<<< HEAD
-=======
-	type FlexTreeField,
-	type FlexTreeNode,
-	type FlexTreeOptionalField,
-	type FlexTreeRequiredField,
-	type FlexTreeSequenceField,
->>>>>>> ca9728e7
 	toDownPath,
 	treeSchemaFromStoredSchema,
 } from "../../../feature-libraries/index.js";
@@ -704,29 +696,17 @@
 // Using TreeNode instead of FuzzNode to handle the case where the root node is not a FuzzNode (like a leafNode or undefined)
 interface OptionalFuzzField {
 	type: "optional";
-<<<<<<< HEAD
 	parentFuzzNode: TreeNode;
-=======
-	content: FlexTreeOptionalField<readonly [Any]>;
->>>>>>> ca9728e7
 }
 
 interface SequenceFuzzField {
 	type: "sequence";
-<<<<<<< HEAD
 	parentFuzzNode: FuzzNode;
-=======
-	content: FlexTreeSequenceField<readonly [Any]>;
->>>>>>> ca9728e7
 }
 
 interface RequiredFuzzField {
 	type: "required";
-<<<<<<< HEAD
 	parentFuzzNode: FuzzNode;
-=======
-	content: FlexTreeRequiredField<readonly [Any]>;
->>>>>>> ca9728e7
 }
 
 type FuzzField = OptionalFuzzField | SequenceFuzzField | RequiredFuzzField;
@@ -740,39 +720,24 @@
 	filter: FieldFilter = () => true,
 	nodeSchema: FuzzNodeSchema,
 ): FuzzField | "no-valid-selections" {
-<<<<<<< HEAD
 	assert(Tree.is(node, nodeSchema));
 	const optional: FuzzField = {
 		type: "optional",
 		parentFuzzNode: node,
-=======
-	const optional: FuzzField = {
-		type: "optional",
-		content: node.getBoxed(brand("optionalChild")) as FlexTreeOptionalField<readonly [Any]>,
->>>>>>> ca9728e7
 	} as const;
 
 	const value: FuzzField = {
 		type: "required",
-<<<<<<< HEAD
 		parentFuzzNode: node,
-=======
-		content: node.getBoxed(brand("requiredChild")) as FlexTreeRequiredField<readonly [Any]>,
->>>>>>> ca9728e7
 	} as const;
 
 	const sequence: FuzzField = {
 		type: "sequence",
-<<<<<<< HEAD
 		parentFuzzNode: node,
-=======
-		content: node.getBoxed(brand("sequenceChildren")) as FlexTreeSequenceField<readonly [Any]>,
->>>>>>> ca9728e7
 	} as const;
 
 	const recurse = (state: { random: IRandom }): FuzzField | "no-valid-selections" => {
 		const childNodes: FuzzNode[] = [];
-<<<<<<< HEAD
 		// Checking "=== true" causes tsc to fail to typecheck, as it is no longer able to narrow according
 		// to the .is typeguard.
 		if (Tree.is(node.optionalChild, nodeSchema)) {
@@ -785,15 +750,8 @@
 		node.arrayChildren.map((child) => {
 			if (Tree.is(child, nodeSchema)) {
 				childNodes.push(child);
-=======
-		for (const field of node.boxedIterator()) {
-			for (const child of field.boxedIterator()) {
-				if (child.is(nodeSchema)) {
-					childNodes.push(child);
-				}
->>>>>>> ca9728e7
 			}
-		}
+		});
 		state.random.shuffle(childNodes);
 		for (const child of childNodes) {
 			const childResult = selectField(child, random, weights, filter, nodeSchema);
