--- conflicted
+++ resolved
@@ -22,13 +22,9 @@
     IGarbageCollectionData,
     IGarbageCollectionState,
     IGarbageCollectionDetailsBase,
-<<<<<<< HEAD
-    ISummaryTreeWithStats,
+    ISummarizeResult,
     ITelemetryContext,
-=======
     IGarbageCollectionNodeData,
-    ISummarizeResult,
->>>>>>> de435bd7
 } from "@fluidframework/runtime-definitions";
 import {
     mergeStats,
@@ -168,11 +164,11 @@
         options: { logger?: ITelemetryLogger; runGC?: boolean; runSweep?: boolean; fullGC?: boolean; },
     ): Promise<IGCStats>;
     /** Summarizes the GC data and returns it as a summary tree. */
-<<<<<<< HEAD
-    summarize(telemetryContext?: ITelemetryContext): ISummaryTreeWithStats | undefined;
-=======
-    summarize(fullTree: boolean, trackState: boolean): ISummarizeResult | undefined;
->>>>>>> de435bd7
+    summarize(
+        fullTree: boolean,
+        trackState: boolean,
+        telemetryContext?: ITelemetryContext,
+    ): ISummarizeResult | undefined;
     /** Returns the garbage collector specific metadata to be written into the summary. */
     getMetadata(): IGCMetadata;
     /** Returns a map of each node id to its base GC details in the base summary. */
@@ -340,7 +336,7 @@
     private _writeDataAtRoot: boolean = false;
     public get writeDataAtRoot(): boolean {
         return this._writeDataAtRoot;
-     }
+    }
 
     /**
      * Tells whether the initial GC state needs to be reset. This can happen under 2 conditions:
@@ -600,7 +596,7 @@
                 return;
             }
 
-            const gcNodes: { [ id: string ]: string[]; } = {};
+            const gcNodes: { [id: string]: string[]; } = {};
             for (const [nodeId, nodeData] of Object.entries(baseState.gcNodes)) {
                 if (nodeData.unreferencedTimestampMs !== undefined) {
                     this.unreferencedNodesState.set(
@@ -625,7 +621,7 @@
                 return new Map();
             }
 
-            const gcNodes: { [ id: string ]: string[]; } = {};
+            const gcNodes: { [id: string]: string[]; } = {};
             for (const [nodeId, nodeData] of Object.entries(baseState.gcNodes)) {
                 gcNodes[nodeId] = Array.from(nodeData.outboundRoutes);
             }
@@ -749,8 +745,7 @@
             this.completedRuns++;
 
             return gcStats;
-        },
-        { end: true, cancel: "error" });
+        }, { end: true, cancel: "error" });
     }
 
     /**
@@ -758,14 +753,11 @@
      * We current write the entire GC state in a single blob. This can be modified later to write multiple
      * blobs. All the blob keys should start with `gcBlobPrefix`.
      */
-<<<<<<< HEAD
-    public summarize(telemetryContext?: ITelemetryContext): ISummaryTreeWithStats | undefined {
-=======
     public summarize(
         fullTree: boolean,
         trackState: boolean,
+        telemetryContext?: ITelemetryContext,
     ): ISummarizeResult | undefined {
->>>>>>> de435bd7
         if (!this.shouldRunGC || this.previousGCDataFromLastRun === undefined) {
             return;
         }
