## API Report File for "@fluidframework/routerlicious-driver"

> Do not edit this file. It is a report generated by [API Extractor](https://api-extractor.com/).

```ts

import { IDocumentService } from '@fluidframework/driver-definitions';
import { IDocumentServiceFactory } from '@fluidframework/driver-definitions';
import { IResolvedUrl } from '@fluidframework/driver-definitions';
import { ISession } from '@fluidframework/server-services-client';
import { ISummaryTree } from '@fluidframework/protocol-definitions';
import { ITelemetryBaseLogger } from '@fluidframework/common-definitions';
import { ITokenClaims } from '@fluidframework/protocol-definitions';

// @public
export class DefaultTokenProvider implements ITokenProvider {
    constructor(jwt: string);
    // (undocumented)
    fetchOrdererToken(): Promise<ITokenResponse>;
    // (undocumented)
    fetchStorageToken(): Promise<ITokenResponse>;
}

// @public
export class DocumentPostCreateError extends Error {
    constructor(
    innerError: Error);
    // (undocumented)
    readonly name = "DocumentPostCreateError";
    // (undocumented)
    get stack(): string | undefined;
}

<<<<<<< HEAD
// @public
export class DocumentService implements api.IDocumentService {
    // Warning: (ae-forgotten-export) The symbol "ICache" needs to be exported by the entry point index.d.ts
    // Warning: (ae-forgotten-export) The symbol "ISnapshotTreeVersion" needs to be exported by the entry point index.d.ts
    constructor(_resolvedUrl: api.IResolvedUrl, ordererUrl: string, deltaStorageUrl: string, deltaStreamUrl: string, storageUrl: string, logger: ITelemetryLogger, tokenProvider: ITokenProvider, tenantId: string, documentId: string, driverPolicies: IRouterliciousDriverPolicies, blobCache: ICache<ArrayBufferLike>, snapshotTreeCache: ICache<ISnapshotTreeVersion>, discoverFluidResolvedUrl: () => Promise<api.IFluidResolvedUrl>);
    connectToDeltaStorage(): Promise<api.IDocumentDeltaStorageService>;
    connectToDeltaStream(client: IClient): Promise<api.IDocumentDeltaConnection>;
    connectToStorage(): Promise<api.IDocumentStorageService>;
    // (undocumented)
    dispose(): void;
    // (undocumented)
    protected documentId: string;
    // (undocumented)
    protected ordererUrl: string;
    // (undocumented)
    get resolvedUrl(): api.IResolvedUrl;
    // (undocumented)
    protected tenantId: string;
    // (undocumented)
    protected tokenProvider: ITokenProvider;
}

// @public (undocumented)
export class DocumentStorageService extends DocumentStorageServiceProxy {
    constructor(id: string, manager: GitManager, logger: ITelemetryLogger, policies?: IDocumentStorageServicePolicies, driverPolicies?: IRouterliciousDriverPolicies, blobCache?: ICache<ArrayBufferLike>, snapshotTreeCache?: ICache<ISnapshotTreeVersion>, noCacheGitManager?: GitManager | undefined, getStorageManager?: (disableCache?: boolean) => Promise<GitManager>);
    // (undocumented)
    getSnapshotTree(version?: IVersion): Promise<ISnapshotTree | null>;
    // (undocumented)
    readonly id: string;
    // (undocumented)
    get logTailSha(): string | undefined;
    // (undocumented)
    manager: GitManager;
    // (undocumented)
    noCacheGitManager?: GitManager | undefined;
}

=======
>>>>>>> 0d1f94e0
// @public (undocumented)
export interface IRouterliciousDriverPolicies {
    aggregateBlobsSmallerThanBytes: number | undefined;
    enableDiscovery?: boolean;
    enableInternalSummaryCaching: boolean;
    enablePrefetch: boolean;
    enableRestLess: boolean;
    enableWholeSummaryUpload: boolean;
    maxConcurrentOrdererRequests: number;
    maxConcurrentStorageRequests: number;
}

// @public
export interface ITokenProvider {
    documentPostCreateCallback?(documentId: string, creationToken: string): Promise<void>;
    fetchOrdererToken(tenantId: string, documentId?: string, refresh?: boolean): Promise<ITokenResponse>;
    fetchStorageToken(tenantId: string, documentId: string, refresh?: boolean): Promise<ITokenResponse>;
}

// @public (undocumented)
export interface ITokenResponse {
    fromCache?: boolean;
    jwt: string;
}

// @public
export interface ITokenService {
    // (undocumented)
    extractClaims(token: string): ITokenClaims;
}

// @public
export class RouterliciousDocumentServiceFactory implements IDocumentServiceFactory {
    constructor(tokenProvider: ITokenProvider, driverPolicies?: Partial<IRouterliciousDriverPolicies>);
    // (undocumented)
    createContainer(createNewSummary: ISummaryTree | undefined, resolvedUrl: IResolvedUrl, logger?: ITelemetryBaseLogger, clientIsSummarizer?: boolean): Promise<IDocumentService>;
    // (undocumented)
    createDocumentService(resolvedUrl: IResolvedUrl, logger?: ITelemetryBaseLogger, clientIsSummarizer?: boolean, session?: ISession): Promise<IDocumentService>;
    // (undocumented)
    readonly protocolName = "fluid:";
}

// (No @packageDocumentation comment for this package)

```<|MERGE_RESOLUTION|>--- conflicted
+++ resolved
@@ -31,46 +31,6 @@
     get stack(): string | undefined;
 }
 
-<<<<<<< HEAD
-// @public
-export class DocumentService implements api.IDocumentService {
-    // Warning: (ae-forgotten-export) The symbol "ICache" needs to be exported by the entry point index.d.ts
-    // Warning: (ae-forgotten-export) The symbol "ISnapshotTreeVersion" needs to be exported by the entry point index.d.ts
-    constructor(_resolvedUrl: api.IResolvedUrl, ordererUrl: string, deltaStorageUrl: string, deltaStreamUrl: string, storageUrl: string, logger: ITelemetryLogger, tokenProvider: ITokenProvider, tenantId: string, documentId: string, driverPolicies: IRouterliciousDriverPolicies, blobCache: ICache<ArrayBufferLike>, snapshotTreeCache: ICache<ISnapshotTreeVersion>, discoverFluidResolvedUrl: () => Promise<api.IFluidResolvedUrl>);
-    connectToDeltaStorage(): Promise<api.IDocumentDeltaStorageService>;
-    connectToDeltaStream(client: IClient): Promise<api.IDocumentDeltaConnection>;
-    connectToStorage(): Promise<api.IDocumentStorageService>;
-    // (undocumented)
-    dispose(): void;
-    // (undocumented)
-    protected documentId: string;
-    // (undocumented)
-    protected ordererUrl: string;
-    // (undocumented)
-    get resolvedUrl(): api.IResolvedUrl;
-    // (undocumented)
-    protected tenantId: string;
-    // (undocumented)
-    protected tokenProvider: ITokenProvider;
-}
-
-// @public (undocumented)
-export class DocumentStorageService extends DocumentStorageServiceProxy {
-    constructor(id: string, manager: GitManager, logger: ITelemetryLogger, policies?: IDocumentStorageServicePolicies, driverPolicies?: IRouterliciousDriverPolicies, blobCache?: ICache<ArrayBufferLike>, snapshotTreeCache?: ICache<ISnapshotTreeVersion>, noCacheGitManager?: GitManager | undefined, getStorageManager?: (disableCache?: boolean) => Promise<GitManager>);
-    // (undocumented)
-    getSnapshotTree(version?: IVersion): Promise<ISnapshotTree | null>;
-    // (undocumented)
-    readonly id: string;
-    // (undocumented)
-    get logTailSha(): string | undefined;
-    // (undocumented)
-    manager: GitManager;
-    // (undocumented)
-    noCacheGitManager?: GitManager | undefined;
-}
-
-=======
->>>>>>> 0d1f94e0
 // @public (undocumented)
 export interface IRouterliciousDriverPolicies {
     aggregateBlobsSmallerThanBytes: number | undefined;
