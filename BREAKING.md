--- conflicted
+++ resolved
@@ -20,14 +20,96 @@
 # 2.0.0
 
 ## 2.0.0 Upcoming changes
+- [Remove `ConnectionState.Connecting`](#remove-connectionstateconnecting)
+- [`IContainerRuntime.flush` is deprecated](#icontainerruntimeflush-is-deprecated)
+
+### Remove `ConnectionState.Connecting`
+`ConnectionState.Connecting` will be removed. Migrate all usage to `ConnectionState.CatchingUp`.
+
+### `IContainerRuntime.flush` is deprecated
+`IContainerRuntime.flush` is deprecated and will be removed in a future release. If a more manual flushing process is needed, move all usage to `IContainerRuntimeBase.orderSequentially` if possible.
+
+## 2.0.0 Breaking changes
+- [Deprecate ISummaryConfigurationHeuristics.idleTime](#Deprecate-ISummaryConfigurationHeuristicsidleTime)
+- [LocalReference class and method deprecations removed](#LocalReference-class-and-method-deprecations-removed)
+- [IntervalCollection event semantics changed](#IntervalCollection-event-semantics-changed)
+- [Remove TelemetryDataTag.PackageData](#Remove-TelemetryDataTagPackageData)
+- [Remove ICodeLoader from @fluidframework/container-definitions](#Remove-ICodeLoader-from-@fluidframework/container-definitions)
+- [Deprecate ISummaryRuntimeOptions.disableIsolatedChannels](#Deprecate-ISummaryRuntimeOptionsdisableIsolatedChannels)
 - [Remove `documentId` field from `MockFluidDataStoreContext`](#Remove-documentId-field-from-MockFluidDataStoreContext)
 - [Narrow type of `clientId` field on `MockFluidDataStoreRuntime`](#Narrow-type-of-clientId-field-on-MockFluidDataStoreRuntime)
-- [Remove `ConnectionState.Connecting`](#Remove-ConnectionState.Connecting)
-- [`IContainerRuntime.flush` is deprecated](#icontainerruntimeflush-is-deprecated)
-- [MergeTree class is deprecated](#MergeTree-class-is-deprecated)
-<<<<<<< HEAD
+- [Remove ConnectionState.Connecting](#Remove-ConnectionState.Connecting)
+- [Remove ISummaryAuthor and ISummaryCommitter](#Remove-ISummaryAuthor-and-ISummaryCommitter)
+- [Remove IFluidDataStoreChannel.bindToContext and related types](#remove-ifluiddatastorechannelbindtocontext-and-related-types)
+- [Remove `aliasing` return value from `AliasResult`](#remove-aliasing-return-value-from-aliasresult)
 - [Various return types in `@fluidframework/sequence` have been widened to include `undefined`](#various-return-types-in-fluidframeworksequence-have-been-widened-to-include-undefined)
+- [MergeTree class no longer exported](#MergeTree-class-no-longer-exported)
+- [Remove `IContainerRuntimeBase.setFlushMode`](#remove-icontainerruntimebasesetflushmode)
 - [`getTextAndMarkers` changed to be a free function](#gettextandmarkers-changed-to-be-a-free-function)
+
+###  Update to React 17
+The following packages use React and thus were impacted:
+- @fluidframework/view-adapters
+- @fluid-tools/webpack-fluid-loader
+- @fluid-experimental/react-inputs
+- @fluid-experimental/property-inspector-table
+
+Users of these packages may need to update to React 17, and/or take other action to ensure compatibility.
+
+### Remove `documentId` field from `MockFluidDataStoreContext`
+This field has been deprecated and will be removed in a future breaking change.
+
+### Narrow type of `clientId` field on `MockFluidDataStoreRuntime`
+`clientId` can only ever be of type `string`, so it is superfluous for the type
+to be `string | undefined`.
+
+### Deprecate ISummaryConfigurationHeuristics.idleTime
+`ISummaryConfigurationHeuristics.idleTime` has been deprecated and will be removed in a future release. See [#10008](https://github.com/microsoft/FluidFramework/issues/10008)
+Please migrate all usage to the new `minIdleTime` and `maxIdleTime` properties in `ISummaryConfigurationHeuristics`.
+
+### Deprecate-ISummaryRuntimeOptionsdisableIsolatedChannels
+`ISummaryRuntimeOptions.disableIsolatedChannels` has been deprecated and will be removed in a future release.
+There will be no replacement for this property.
+
+### LocalReference class and method deprecations removed
+In 0.59.0 the [LocalReference class and it's related methods were deprecated](#LocalReference-class-and-method-deprecations)
+
+The deprecated and now removed LocalReference class is replaced with LocalReferencePosition.
+The following deprecated methods are  now removed from sequence and merge-tree. Their replacements should be used instead.
+ - createPositionReference to createLocalReferencePosition
+ - addLocalReference to createLocalReferencePosition
+ - localRefToPos to localReferencePositionToPosition
+ - removeLocalReference to removeLocalReferencePosition
+
+### IntervalCollection event semantics changed
+
+The semantics of events emitted by IntervalCollection were changed to be more consistent:
+
+- propertyChanged events receive the same "isLocal" and op information that other events received
+- changeInterval events will no longer take place for changes that impact an interval's properties only. Clients that need to perform work on such changes should listen to "propertyChanged" events instead.
+- For local changes, changeInterval events will only be emitted on initial application of the change (as opposed to the
+  previous behavior, which fired an event on the local application of a change as well as on server ack of that change))
+- changeInterval events now receive information about the interval's previous position.
+- addInterval and deleteInterval event handler now properly reflects that the `op` argument can be undefined. This was true
+  before, but not reflected in the type system.
+
+More details can be found on `IIntervalCollectionEvent`'s doc comment.
+
+### Remove TelemetryDataTag.PackageData
+`TelemetryDataTag.PackageData` has been removed. Migrate all usage to `TelemetryDataTag.CodeArtifact` instead.
+
+### Remove ConnectionState.Connecting
+`ConnectionState.Connecting` has been removed. Migrate all usage to `ConnectionState.CatchingUp` instead.
+
+### Remove ISummaryAuthor and ISummaryCommitter
+`ISummaryAuthor` and`ISummaryCommitter` have been removed in this release. See [#10456](https://github.com/microsoft/FluidFramework/issues/10456) for details.
+
+### Remove IFluidDataStoreChannel.bindToContext and related types
+`bindToContext` has been removed from `IFluidDataStoreChannel`, along with enum `BindState` and the interface `IDataStoreWithBindToContext_Deprecated`.
+See previous ["Upcoming" change notice](#bindToContext-to-be-removed-from-IFluidDataStoreChannel) for info on how this removal was staged.
+
+### Remove `aliasing` return value from `AliasResult`
+The `aliasing` return value from `AliasResult` has been removed from `@fluidframework/runtime-definitions`, as it's no longer returned by the API. Instead of `aliasing`, the API will return the promise of the ongoing aliasing operation.
 
 ### Various return types in `@fluidframework/sequence` have been widened to include `undefined`
 
@@ -56,143 +138,17 @@
  - `SubSequence.createSplitSegmentAt`
  - `SubSequence.fromJSONObject`
 
-### Remove `documentId` field from `MockFluidDataStoreContext`
-This field has been deprecated and will be removed in a future breaking change.
-
-### Narrow type of `clientId` field on `MockFluidDataStoreRuntime`
-`clientId` can only ever be of type `string`, so it is superfluous for the type
-to be `string | undefined`.
-=======
->>>>>>> d62ab1db
-
-### Remove `ConnectionState.Connecting`
-`ConnectionState.Connecting` will be removed. Migrate all usage to `ConnectionState.CatchingUp`.
-
-### `IContainerRuntime.flush` is deprecated
-`IContainerRuntime.flush` is deprecated and will be removed in a future release. If a more manual flushing process is needed, move all usage to `IContainerRuntimeBase.orderSequentially` if possible.
-
-### MergeTree class is deprecated
-    The MergeTree class is deprecated and will no longer be exported in the next release. This should not affect usage as MergeTree is an internal class, and the public API exists on the Client class, which will continue to be exported and supported.
+### MergeTree class no longer exported
+    The MergeTree class was deprecated and is no longer be exported. This should not affect usage as MergeTree is an internal class, and the public API exists on the Client class, which will continue to be exported and supported.
+
+### Remove `IContainerRuntimeBase.setFlushMode`
+The `setFlushMode` has been removed from `IContainerRuntimeBase`. FlushMode is now an immutable property for the container runtime, optionally provided at creation time via the `IContainerRuntimeOptions` interface. Instead, batching when in `FlushMode.Immediate` should be done through usage of the `IContainerRuntimeBase.orderSequentially`. See [#9480](https://github.com/microsoft/FluidFramework/issues/9480#issuecomment-1084790977).
 
 ### `getTextAndMarkers` changed to be a free function
 
 `SharedString.getTextAndMarkers` involves a sizeable amount of model-specific logic.
 To improve bundle size, it will be converted to a free function so that this logic is tree-shakeable.
 The corresponding method on `IMergeTreeTexHelper` will also be removed.
-
-## 2.0.0 Breaking changes
-- [Deprecate ISummaryConfigurationHeuristics.idleTime](#Deprecate-ISummaryConfigurationHeuristicsidleTime)
-- [LocalReference class and method deprecations removed](#LocalReference-class-and-method-deprecations-removed)
-- [IntervalCollection event semantics changed](#IntervalCollection-event-semantics-changed)
-- [Remove TelemetryDataTag.PackageData](#Remove-TelemetryDataTagPackageData)
-- [Remove ICodeLoader from @fluidframework/container-definitions](#Remove-ICodeLoader-from-@fluidframework/container-definitions)
-- [Deprecate ISummaryRuntimeOptions.disableIsolatedChannels](#Deprecate-ISummaryRuntimeOptionsdisableIsolatedChannels)
-- [Remove `documentId` field from `MockFluidDataStoreContext`](#Remove-documentId-field-from-MockFluidDataStoreContext)
-- [Narrow type of `clientId` field on `MockFluidDataStoreRuntime`](#Narrow-type-of-clientId-field-on-MockFluidDataStoreRuntime)
-- [Remove ConnectionState.Connecting](#Remove-ConnectionState.Connecting)
-- [Remove ISummaryAuthor and ISummaryCommitter](#Remove-ISummaryAuthor-and-ISummaryCommitter)
-- [Remove IFluidDataStoreChannel.bindToContext and related types](#remove-ifluiddatastorechannelbindtocontext-and-related-types)
-- [Remove `aliasing` return value from `AliasResult`](#remove-aliasing-return-value-from-aliasresult)
-- [Various return types in `@fluidframework/sequence` have been widened to include `undefined`](#various-return-types-in-fluidframeworksequence-have-been-widened-to-include-undefined)
-- [MergeTree class no longer exported](#MergeTree-class-no-longer-exported)
-- [Remove `IContainerRuntimeBase.setFlushMode`](#remove-icontainerruntimebasesetflushmode)
-
-###  Update to React 17
-The following packages use React and thus were impacted:
-- @fluidframework/view-adapters
-- @fluid-tools/webpack-fluid-loader
-- @fluid-experimental/react-inputs
-- @fluid-experimental/property-inspector-table
-
-Users of these packages may need to update to React 17, and/or take other action to ensure compatibility.
-
-### Remove `documentId` field from `MockFluidDataStoreContext`
-This field has been deprecated and will be removed in a future breaking change.
-
-### Narrow type of `clientId` field on `MockFluidDataStoreRuntime`
-`clientId` can only ever be of type `string`, so it is superfluous for the type
-to be `string | undefined`.
-
-### Deprecate ISummaryConfigurationHeuristics.idleTime
-`ISummaryConfigurationHeuristics.idleTime` has been deprecated and will be removed in a future release. See [#10008](https://github.com/microsoft/FluidFramework/issues/10008)
-Please migrate all usage to the new `minIdleTime` and `maxIdleTime` properties in `ISummaryConfigurationHeuristics`.
-
-### Deprecate-ISummaryRuntimeOptionsdisableIsolatedChannels
-`ISummaryRuntimeOptions.disableIsolatedChannels` has been deprecated and will be removed in a future release.
-There will be no replacement for this property.
-
-### LocalReference class and method deprecations removed
-In 0.59.0 the [LocalReference class and it's related methods were deprecated](#LocalReference-class-and-method-deprecations)
-
-The deprecated and now removed LocalReference class is replaced with LocalReferencePosition.
-The following deprecated methods are  now removed from sequence and merge-tree. Their replacements should be used instead.
- - createPositionReference to createLocalReferencePosition
- - addLocalReference to createLocalReferencePosition
- - localRefToPos to localReferencePositionToPosition
- - removeLocalReference to removeLocalReferencePosition
-
-### IntervalCollection event semantics changed
-
-The semantics of events emitted by IntervalCollection were changed to be more consistent:
-
-- propertyChanged events receive the same "isLocal" and op information that other events received
-- changeInterval events will no longer take place for changes that impact an interval's properties only. Clients that need to perform work on such changes should listen to "propertyChanged" events instead.
-- For local changes, changeInterval events will only be emitted on initial application of the change (as opposed to the
-  previous behavior, which fired an event on the local application of a change as well as on server ack of that change))
-- changeInterval events now receive information about the interval's previous position.
-- addInterval and deleteInterval event handler now properly reflects that the `op` argument can be undefined. This was true
-  before, but not reflected in the type system.
-
-More details can be found on `IIntervalCollectionEvent`'s doc comment.
-
-### Remove TelemetryDataTag.PackageData
-`TelemetryDataTag.PackageData` has been removed. Migrate all usage to `TelemetryDataTag.CodeArtifact` instead.
-
-### Remove ConnectionState.Connecting
-`ConnectionState.Connecting` has been removed. Migrate all usage to `ConnectionState.CatchingUp` instead.
-
-### Remove ISummaryAuthor and ISummaryCommitter
-`ISummaryAuthor` and`ISummaryCommitter` have been removed in this release. See [#10456](https://github.com/microsoft/FluidFramework/issues/10456) for details.
-
-### Remove IFluidDataStoreChannel.bindToContext and related types
-`bindToContext` has been removed from `IFluidDataStoreChannel`, along with enum `BindState` and the interface `IDataStoreWithBindToContext_Deprecated`.
-See previous ["Upcoming" change notice](#bindToContext-to-be-removed-from-IFluidDataStoreChannel) for info on how this removal was staged.
-
-### Remove `aliasing` return value from `AliasResult`
-The `aliasing` return value from `AliasResult` has been removed from `@fluidframework/runtime-definitions`, as it's no longer returned by the API. Instead of `aliasing`, the API will return the promise of the ongoing aliasing operation.
-
-### Various return types in `@fluidframework/sequence` have been widened to include `undefined`
-
-Strict null checks have been enabled in `@fluidframework/sequence`. As part of this, the return types of several functions have been modified to include `| undefined`. This does not represent a behavioral change.
-
-The functions affected are:
- - `Interval.getAdditionalPropertySets`
- - `Interval.modify`
- - `IntervalCollection.getIntervalById`
- - `IntervalCollection.nextInterval`
- - `IntervalCollection.previousInterval`
- - `IntervalCollection.removeIntervalById`
- - `ISharedString.insertMarker`
- - `PaddingSegment.fromJSONObject`
- - `RunSegment.createSplitSegmentAt`
- - `RunSegment.fromJSONObject`
- - `SequenceEvent.clientId`
- - `SharedSegmentSequence.getPropertiesAtPosition`
- - `SharedSegmentSequence.removeLocalReferencePosition`
- - `SharedSegmentSequence.resolveRemoteClientPosition`
- - `SharedString.findTile`
- - `SharedString.getMarkerFromId`
- - `SharedString.insertMarker`
- - `SparseMatrix.getItem`
- - `SparseMatrix.getPositionProperties`
- - `SubSequence.createSplitSegmentAt`
- - `SubSequence.fromJSONObject`
-
-### MergeTree class no longer exported
-    The MergeTree class was deprecated and is no longer be exported. This should not affect usage as MergeTree is an internal class, and the public API exists on the Client class, which will continue to be exported and supported.
-
-### Remove `IContainerRuntimeBase.setFlushMode`
-The `setFlushMode` has been removed from `IContainerRuntimeBase`. FlushMode is now an immutable property for the container runtime, optionally provided at creation time via the `IContainerRuntimeOptions` interface. Instead, batching when in `FlushMode.Immediate` should be done through usage of the `IContainerRuntimeBase.orderSequentially`. See [#9480](https://github.com/microsoft/FluidFramework/issues/9480#issuecomment-1084790977).
 
 # 1.2.0
 
