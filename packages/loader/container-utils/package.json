{
  "name": "@fluidframework/container-utils",
<<<<<<< HEAD
  "version": "2.0.0-internal.2.3.0",
=======
  "version": "2.0.0-internal.3.0.0",
>>>>>>> e366c519
  "description": "Fluid container utils",
  "homepage": "https://fluidframework.com",
  "repository": {
    "type": "git",
    "url": "https://github.com/microsoft/FluidFramework.git",
    "directory": "packages/loader/container-utils"
  },
  "license": "MIT",
  "author": "Microsoft and contributors",
  "sideEffects": false,
  "main": "dist/index.js",
  "module": "lib/index.js",
  "types": "dist/index.d.ts",
  "scripts": {
    "build": "npm run build:genver && concurrently npm:build:compile npm:lint && npm run build:docs",
    "build:commonjs": "npm run tsc && npm run typetests:gen && npm run build:test",
    "build:compile": "concurrently npm:build:commonjs npm:build:esnext",
    "build:docs": "api-extractor run --local --typescript-compiler-folder ../../../node_modules/typescript && copyfiles -u 1 ./_api-extractor-temp/doc-models/* ../../../_api-extractor-temp/",
    "build:esnext": "tsc --project ./tsconfig.esnext.json",
    "build:full": "npm run build",
    "build:full:compile": "npm run build:compile",
    "build:genver": "gen-version",
    "build:test": "tsc --project ./src/test/tsconfig.json",
    "ci:build:docs": "api-extractor run --typescript-compiler-folder ../../../node_modules/typescript && copyfiles -u 1 ./_api-extractor-temp/* ../../../_api-extractor-temp/",
    "clean": "rimraf dist lib *.tsbuildinfo *.build.log",
    "eslint": "eslint --format stylish src",
    "eslint:fix": "eslint --format stylish src --fix --fix-type problem,suggestion,layout",
    "format": "npm run prettier:fix",
    "lint": "npm run eslint",
    "lint:fix": "npm run eslint:fix",
    "prettier": "prettier --check . --ignore-path ../../../.prettierignore",
    "prettier:fix": "prettier --write . --ignore-path ../../../.prettierignore",
    "test": "npm run test:mocha",
    "test:coverage": "nyc npm test -- --reporter xunit --reporter-option output=nyc/junit-report.xml",
    "test:mocha": "mocha --ignore 'dist/test/types/*' --recursive dist/test -r node_modules/@fluidframework/mocha-test-setup --unhandled-rejections=strict",
    "test:mocha:verbose": "cross-env FLUID_TEST_VERBOSE=1 npm run test:mocha",
    "tsc": "tsc",
    "tsc:watch": "tsc --watch",
    "typetests:gen": "flub generate typetests --generate --dir .",
    "typetests:prepare": "flub generate typetests --prepare --dir . --pin"
  },
  "nyc": {
    "all": true,
    "cache-dir": "nyc/.cache",
    "exclude": [
      "src/test/**/*.ts",
      "dist/test/**/*.js"
    ],
    "exclude-after-remap": false,
    "include": [
      "src/**/*.ts",
      "dist/**/*.js"
    ],
    "report-dir": "nyc/report",
    "reporter": [
      "cobertura",
      "html",
      "text"
    ],
    "temp-directory": "nyc/.nyc_output"
  },
  "dependencies": {
    "@fluidframework/common-definitions": "^0.20.1",
    "@fluidframework/common-utils": "^1.0.0",
<<<<<<< HEAD
    "@fluidframework/container-definitions": ">=2.0.0-internal.2.3.0 <2.0.0-internal.3.0.0",
    "@fluidframework/protocol-definitions": "^1.1.0",
    "@fluidframework/telemetry-utils": ">=2.0.0-internal.2.3.0 <2.0.0-internal.3.0.0"
=======
    "@fluidframework/container-definitions": ">=2.0.0-internal.3.0.0 <2.0.0-internal.4.0.0",
    "@fluidframework/protocol-definitions": "^1.1.0",
    "@fluidframework/telemetry-utils": ">=2.0.0-internal.3.0.0 <2.0.0-internal.4.0.0"
>>>>>>> e366c519
  },
  "devDependencies": {
    "@fluid-tools/build-cli": "^0.7.0",
    "@fluidframework/build-common": "^1.1.0",
    "@fluidframework/build-tools": "^0.7.0",
<<<<<<< HEAD
    "@fluidframework/container-utils-previous": "npm:@fluidframework/container-utils@2.0.0-internal.2.2.0",
    "@fluidframework/eslint-config-fluid": "^1.2.0",
    "@fluidframework/mocha-test-setup": ">=2.0.0-internal.2.3.0 <2.0.0-internal.3.0.0",
    "@fluidframework/test-runtime-utils": ">=2.0.0-internal.2.3.0 <2.0.0-internal.3.0.0",
=======
    "@fluidframework/container-utils-previous": "npm:@fluidframework/container-utils@2.0.0-internal.2.1.1",
    "@fluidframework/eslint-config-fluid": "^1.2.0",
    "@fluidframework/mocha-test-setup": ">=2.0.0-internal.3.0.0 <2.0.0-internal.4.0.0",
    "@fluidframework/test-runtime-utils": ">=2.0.0-internal.3.0.0 <2.0.0-internal.4.0.0",
>>>>>>> e366c519
    "@microsoft/api-extractor": "^7.22.2",
    "@rushstack/eslint-config": "^2.5.1",
    "@types/mocha": "^9.1.1",
    "@types/node": "^14.18.0",
    "concurrently": "^6.2.0",
    "copyfiles": "^2.4.1",
    "cross-env": "^7.0.2",
    "eslint": "~8.6.0",
    "mocha": "^10.0.0",
    "nyc": "^15.0.0",
    "prettier": "~2.6.2",
    "rimraf": "^2.6.2",
    "typescript": "~4.5.5"
  },
  "typeValidation": {
<<<<<<< HEAD
    "version": "2.0.0-internal.2.3.0",
    "baselineRange": ">=2.0.0-internal.2.2.0 <2.0.0-internal.2.3.0",
    "baselineVersion": "2.0.0-internal.2.2.0",
=======
    "version": "2.0.0-internal.3.0.0",
    "baselineRange": ">=2.0.0-internal.2.0.0 <2.0.0-internal.3.0.0",
    "baselineVersion": "2.0.0-internal.2.1.1",
>>>>>>> e366c519
    "broken": {}
  }
}<|MERGE_RESOLUTION|>--- conflicted
+++ resolved
@@ -1,10 +1,6 @@
 {
   "name": "@fluidframework/container-utils",
-<<<<<<< HEAD
-  "version": "2.0.0-internal.2.3.0",
-=======
   "version": "2.0.0-internal.3.0.0",
->>>>>>> e366c519
   "description": "Fluid container utils",
   "homepage": "https://fluidframework.com",
   "repository": {
@@ -69,31 +65,18 @@
   "dependencies": {
     "@fluidframework/common-definitions": "^0.20.1",
     "@fluidframework/common-utils": "^1.0.0",
-<<<<<<< HEAD
-    "@fluidframework/container-definitions": ">=2.0.0-internal.2.3.0 <2.0.0-internal.3.0.0",
-    "@fluidframework/protocol-definitions": "^1.1.0",
-    "@fluidframework/telemetry-utils": ">=2.0.0-internal.2.3.0 <2.0.0-internal.3.0.0"
-=======
     "@fluidframework/container-definitions": ">=2.0.0-internal.3.0.0 <2.0.0-internal.4.0.0",
     "@fluidframework/protocol-definitions": "^1.1.0",
     "@fluidframework/telemetry-utils": ">=2.0.0-internal.3.0.0 <2.0.0-internal.4.0.0"
->>>>>>> e366c519
   },
   "devDependencies": {
     "@fluid-tools/build-cli": "^0.7.0",
     "@fluidframework/build-common": "^1.1.0",
     "@fluidframework/build-tools": "^0.7.0",
-<<<<<<< HEAD
-    "@fluidframework/container-utils-previous": "npm:@fluidframework/container-utils@2.0.0-internal.2.2.0",
-    "@fluidframework/eslint-config-fluid": "^1.2.0",
-    "@fluidframework/mocha-test-setup": ">=2.0.0-internal.2.3.0 <2.0.0-internal.3.0.0",
-    "@fluidframework/test-runtime-utils": ">=2.0.0-internal.2.3.0 <2.0.0-internal.3.0.0",
-=======
     "@fluidframework/container-utils-previous": "npm:@fluidframework/container-utils@2.0.0-internal.2.1.1",
     "@fluidframework/eslint-config-fluid": "^1.2.0",
     "@fluidframework/mocha-test-setup": ">=2.0.0-internal.3.0.0 <2.0.0-internal.4.0.0",
     "@fluidframework/test-runtime-utils": ">=2.0.0-internal.3.0.0 <2.0.0-internal.4.0.0",
->>>>>>> e366c519
     "@microsoft/api-extractor": "^7.22.2",
     "@rushstack/eslint-config": "^2.5.1",
     "@types/mocha": "^9.1.1",
@@ -109,15 +92,9 @@
     "typescript": "~4.5.5"
   },
   "typeValidation": {
-<<<<<<< HEAD
-    "version": "2.0.0-internal.2.3.0",
-    "baselineRange": ">=2.0.0-internal.2.2.0 <2.0.0-internal.2.3.0",
-    "baselineVersion": "2.0.0-internal.2.2.0",
-=======
     "version": "2.0.0-internal.3.0.0",
     "baselineRange": ">=2.0.0-internal.2.0.0 <2.0.0-internal.3.0.0",
     "baselineVersion": "2.0.0-internal.2.1.1",
->>>>>>> e366c519
     "broken": {}
   }
 }