--- conflicted
+++ resolved
@@ -14,11 +14,6 @@
 	FieldUpPath,
 	compareFieldUpPaths,
 	topDownPath,
-<<<<<<< HEAD
-	StoredSchemaCollection,
-	Delta,
-=======
->>>>>>> 87967b75
 	TaggedChange,
 	DeltaRoot,
 } from "../../core";
