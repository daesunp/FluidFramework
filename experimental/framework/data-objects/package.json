{
  "name": "@fluid-experimental/data-objects",
<<<<<<< HEAD
  "version": "2.0.0-internal.2.2.0",
=======
  "version": "2.0.0-internal.3.0.0",
>>>>>>> 2a9c8894
  "description": "A collection of ready to use Fluid Data Objects",
  "homepage": "https://fluidframework.com",
  "repository": {
    "type": "git",
    "url": "https://github.com/microsoft/FluidFramework.git",
    "directory": "experimental/framework/data-objects"
  },
  "license": "MIT",
  "author": "Microsoft and contributors",
  "sideEffects": false,
  "main": "dist/index.js",
  "module": "lib/index.js",
  "types": "dist/index.d.ts",
  "scripts": {
    "build": "concurrently npm:build:compile npm:lint",
    "build:commonjs": "npm run tsc",
    "build:compile": "concurrently npm:build:commonjs npm:build:esnext",
    "build:esnext": "tsc --project ./tsconfig.esnext.json",
    "build:full": "npm run build",
    "build:full:compile": "npm run build:compile",
    "clean": "rimraf dist *.tsbuildinfo *.build.log",
    "eslint": "eslint --format stylish src",
    "eslint:fix": "eslint --format stylish src --fix --fix-type problem,suggestion,layout",
    "lint": "npm run eslint",
    "lint:fix": "npm run eslint:fix",
    "tsc": "tsc"
  },
  "dependencies": {
<<<<<<< HEAD
    "@fluidframework/aqueduct": ">=2.0.0-internal.2.2.0 <2.0.0-internal.3.0.0",
    "@fluidframework/common-definitions": "^0.20.1",
    "@fluidframework/common-utils": "^1.0.0",
    "@fluidframework/datastore-definitions": ">=2.0.0-internal.2.2.0 <2.0.0-internal.3.0.0",
    "@fluidframework/map": ">=2.0.0-internal.2.2.0 <2.0.0-internal.3.0.0",
    "@fluidframework/runtime-definitions": ">=2.0.0-internal.2.2.0 <2.0.0-internal.3.0.0"
=======
    "@fluidframework/aqueduct": ">=2.0.0-internal.3.0.0 <2.0.0-internal.4.0.0",
    "@fluidframework/common-definitions": "^0.20.1",
    "@fluidframework/common-utils": "^1.0.0",
    "@fluidframework/datastore-definitions": ">=2.0.0-internal.3.0.0 <2.0.0-internal.4.0.0",
    "@fluidframework/map": ">=2.0.0-internal.3.0.0 <2.0.0-internal.4.0.0",
    "@fluidframework/runtime-definitions": ">=2.0.0-internal.3.0.0 <2.0.0-internal.4.0.0"
>>>>>>> 2a9c8894
  },
  "devDependencies": {
    "@fluid-tools/build-cli": "^0.5.0",
    "@fluidframework/build-common": "^1.1.0",
    "@fluidframework/eslint-config-fluid": "^1.1.0",
    "@microsoft/api-extractor": "^7.22.2",
    "@rushstack/eslint-config": "^2.5.1",
    "@types/node": "^14.18.0",
    "concurrently": "^6.2.0",
    "copyfiles": "^2.4.1",
    "cross-env": "^7.0.2",
    "eslint": "~8.6.0",
    "rimraf": "^2.6.2",
    "typescript": "~4.5.5"
  },
  "typeValidation": {
    "disabled": true,
    "version": "2.0.0-internal.2.1.0",
    "broken": {}
  }
}<|MERGE_RESOLUTION|>--- conflicted
+++ resolved
@@ -1,10 +1,6 @@
 {
   "name": "@fluid-experimental/data-objects",
-<<<<<<< HEAD
-  "version": "2.0.0-internal.2.2.0",
-=======
   "version": "2.0.0-internal.3.0.0",
->>>>>>> 2a9c8894
   "description": "A collection of ready to use Fluid Data Objects",
   "homepage": "https://fluidframework.com",
   "repository": {
@@ -33,21 +29,12 @@
     "tsc": "tsc"
   },
   "dependencies": {
-<<<<<<< HEAD
-    "@fluidframework/aqueduct": ">=2.0.0-internal.2.2.0 <2.0.0-internal.3.0.0",
-    "@fluidframework/common-definitions": "^0.20.1",
-    "@fluidframework/common-utils": "^1.0.0",
-    "@fluidframework/datastore-definitions": ">=2.0.0-internal.2.2.0 <2.0.0-internal.3.0.0",
-    "@fluidframework/map": ">=2.0.0-internal.2.2.0 <2.0.0-internal.3.0.0",
-    "@fluidframework/runtime-definitions": ">=2.0.0-internal.2.2.0 <2.0.0-internal.3.0.0"
-=======
     "@fluidframework/aqueduct": ">=2.0.0-internal.3.0.0 <2.0.0-internal.4.0.0",
     "@fluidframework/common-definitions": "^0.20.1",
     "@fluidframework/common-utils": "^1.0.0",
     "@fluidframework/datastore-definitions": ">=2.0.0-internal.3.0.0 <2.0.0-internal.4.0.0",
     "@fluidframework/map": ">=2.0.0-internal.3.0.0 <2.0.0-internal.4.0.0",
     "@fluidframework/runtime-definitions": ">=2.0.0-internal.3.0.0 <2.0.0-internal.4.0.0"
->>>>>>> 2a9c8894
   },
   "devDependencies": {
     "@fluid-tools/build-cli": "^0.5.0",
