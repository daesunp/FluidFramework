--- conflicted
+++ resolved
@@ -117,17 +117,8 @@
 				: buildForest();
 		const removedTrees = makeDetachedFieldIndex("repair");
 		const schemaSummarizer = new SchemaSummarizer(runtime, schema, options);
-<<<<<<< HEAD
-		const forestSummarizer = new ForestSummarizer(
-			forest,
-			schema,
-			defaultSchemaPolicy,
-			options.summaryEncodeType,
-		);
-=======
 		const forestSummarizer = new ForestSummarizer(forest);
 		const removedTreesSummarizer = new DetachedFieldIndexSummarizer(removedTrees);
->>>>>>> a8ea26c9
 		const changeFamily = new DefaultChangeFamily(options);
 		super(
 			[schemaSummarizer, forestSummarizer, removedTreesSummarizer],
