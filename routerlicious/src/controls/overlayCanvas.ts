import { api, assert, types } from "../client-api";
import * as ui from "../ui";
import { debug } from "./debug";
import * as recognizer from "./shapeRecognizer";
import { Circle, IShape, Polygon } from "./shapes/index";

export enum SegmentCircleInclusive {
    None,
    Both,
    Start,
    End,
}

const DryTimer = 5000;

const RecoTimer = 200;

// Padding around a drawing context - used to avoid extra copies
const CanvasPadding = 100;

/**
 * Helper method to resize a HTML5 canvas
 */
function sizeCanvas(canvas: HTMLCanvasElement, size: ui.ISize) {
    canvas.width = size.width;
    canvas.style.width = `${size.width}px`;
    canvas.height = size.height;
    canvas.style.height = `${size.height}px`;
}

/**
 * Adds padding to next if is different from the current value
 */
function padLeft(current: number, next: number, padding: number) {
    return current !== next ? Math.floor(next - padding) : current;
}

/**
 * Adds padding to next if is different from the current value
 */
function padRight(current: number, next: number, padding: number) {
    return current !== next ? Math.ceil(next + padding) : current;
}

/**
 * The drawing context provides access to a logical canvas that is infinite in size. In reality it's backed by a
 * fixed size canvas that fits all instructions sent to it.
 *
 * TODO: Not quite a DrawingContext in the traditional sense but close. Probably should rename or move into the
 * layer and expose more traditional getContext like calls.
 */
export class DrawingContext {
    public canvas = document.createElement("canvas");
    private context: CanvasRenderingContext2D;
    private lastOperation: types.IOperation = null;
    private pen: types.IPen;
    private canvasOffset: ui.IPoint = { x: 0, y: 0 };

    public get offset(): ui.IPoint {
        return this.canvasOffset;
    }

    constructor(size?: ui.ISize) {
        this.context = this.canvas.getContext("2d");
        if (size) {
            sizeCanvas(this.canvas, size);
        }
        this.updatePosition();
    }

    public clear() {
        this.lastOperation = null;
        this.context.clearRect(0, 0, this.canvas.width, this.canvas.height);
    }

    // store instructions used to render itself? i.e. the total path? Or defer to someone else to actually
    // do the re-render with a context?
    public drawStroke(current: types.IOperation) {
        let type = types.getActionType(current);
        let shapes: IShape[];

        let currentAction = types.getStylusAction(current);
        let previousAction = types.getStylusAction(this.lastOperation || current);

        switch (type) {
            case types.ActionType.StylusDown:
                this.pen = current.stylusDown.pen;
                shapes = this.getShapes(currentAction, currentAction, this.pen, SegmentCircleInclusive.End);
                break;

            case types.ActionType.StylusMove:
                assert(this.pen);
                shapes = this.getShapes(previousAction, currentAction, this.pen, SegmentCircleInclusive.End);
                break;

            case types.ActionType.StylusUp:
                assert(this.pen);
                shapes = this.getShapes(previousAction, currentAction, this.pen, SegmentCircleInclusive.End);
                break;

            default:
                break;
        }

        if (shapes) {
            // Update canvas bounds
            let unionedBounds: ui.Rectangle;
            for (let shape of shapes) {
                const bounds = shape.getBounds();
                if (!unionedBounds) {
                    unionedBounds = bounds;
                } else {
                    unionedBounds = unionedBounds.union(bounds);
                }
            }

            this.ensureCanvas(unionedBounds);

            this.context.fillStyle = ui.toColorStringNoAlpha(this.pen.color);
            for (let shape of shapes) {
                this.context.beginPath();
                shape.render(this.context, this.offset);
                this.context.closePath();
                this.context.fill();
            }
        }

        this.lastOperation = current;
    }

    /**
     * Updates the positioning of the canvas so that the logical (0, 0) is at pixel (0, 0)
     */
    private updatePosition() {
        this.canvas.style.position = "relative";
        this.canvas.style.left = `${this.offset.x}px`;
        this.canvas.style.top = `${this.offset.y}px`;
    }

    /**
     * Ensures that the canvas is large enough to render the given bounds
     */
    private ensureCanvas(bounds: ui.Rectangle) {
        const canvasBounds = new ui.Rectangle(this.offset.x, this.offset.y, this.canvas.width, this.canvas.height);
        if (canvasBounds.contains(bounds)) {
            return;
        }

        const newBounds = canvasBounds.union(bounds);

        // Capture the max values of both prior to adjusting the min
        const canvasMax = { x: newBounds.x + newBounds.width, y: newBounds.y + newBounds.height };
        const newMax = { x: newBounds.x + newBounds.width, y: newBounds.y + newBounds.height };

        // Update the min values
        newBounds.x = padLeft(canvasBounds.x, newBounds.x, CanvasPadding);
        newBounds.y = padLeft(canvasBounds.y, newBounds.y, CanvasPadding);

        // Update the max values - and then width/height
        newMax.x = padRight(canvasMax.x, newMax.x, CanvasPadding);
        newMax.y = padRight(canvasMax.y, newMax.y, CanvasPadding);
        newBounds.width = newMax.x - newBounds.x;
        newBounds.height = newMax.y - newBounds.y;

        // Need to resize the canvas
        const newCanvas = document.createElement("canvas");
        sizeCanvas(newCanvas, newBounds.size);
        const newContext = newCanvas.getContext("2d");
        newContext.drawImage(this.canvas, this.offset.x - newBounds.x, this.offset.y - newBounds.y);

        // Swap the canvas elements
        if (this.canvas.parentNode) {
            this.canvas.parentNode.insertBefore(newCanvas, this.canvas);
            this.canvas.remove();
        }

        this.canvas = newCanvas;
        this.context = newContext;
        this.canvasOffset = { x: newBounds.x, y: newBounds.y };

        this.updatePosition();
    }

    /**
     * given start point and end point, get MixInk shapes to render. The returned MixInk
     * shapes may contain one or two circles whose center is either start point or end point.
     * Enum SegmentCircleInclusive determins whether circle is in the return list.
     * Besides circles, a trapezoid that serves as a bounding box of two stroke point is also returned.
     */
    private getShapes(
        startPoint: types.IStylusAction,
        endPoint: types.IStylusAction,
        pen: types.IPen,
        circleInclusive: SegmentCircleInclusive): IShape[] {

        let dirVector = new ui.Vector(
            endPoint.point.x - startPoint.point.x,
            endPoint.point.y - startPoint.point.y);
        let len = dirVector.length();

        let shapes = new Array<IShape>();
        let trapezoidP0: ui.IPoint;
        let trapezoidP1: ui.IPoint;
        let trapezoidP2: ui.IPoint;
        let trapezoidP3: ui.IPoint;
        let normalizedLateralVector: ui.IVector;

        // Scale by a power curve to trend towards thicker values
        let widthAtStart = pen.thickness * Math.pow(startPoint.pressure, 0.5) / 2;
        let widthAtEnd = pen.thickness * Math.pow(endPoint.pressure, 0.5) / 2;

        // Just draws a circle on small values??
        if (len + Math.min(widthAtStart, widthAtEnd) <= Math.max(widthAtStart, widthAtEnd)) {
            let center = widthAtStart >= widthAtEnd ? startPoint : endPoint;
            shapes.push(new Circle({ x: center.point.x, y: center.point.y }, widthAtEnd));
            return shapes;
        }

        if (len === 0) {
            return null;
        }

        if (widthAtStart !== widthAtEnd) {
            let angle = Math.acos(Math.abs(widthAtStart - widthAtEnd) / len);

            if (widthAtStart < widthAtEnd) {
                angle = Math.PI - angle;
            }

            normalizedLateralVector = ui.Vector.normalize(ui.Vector.rotate(dirVector, -angle));
            trapezoidP0 = new ui.Point(
                startPoint.point.x + widthAtStart * normalizedLateralVector.x,
                startPoint.point.y + widthAtStart * normalizedLateralVector.y);
            trapezoidP3 = new ui.Point(
                endPoint.point.x + widthAtEnd * normalizedLateralVector.x,
                endPoint.point.y + widthAtEnd * normalizedLateralVector.y);

            normalizedLateralVector = ui.Vector.normalize(ui.Vector.rotate(dirVector, angle));
            trapezoidP2 = new ui.Point(
                endPoint.point.x + widthAtEnd * normalizedLateralVector.x,
                endPoint.point.y + widthAtEnd * normalizedLateralVector.y);
            trapezoidP1 = new ui.Point(
                startPoint.point.x + widthAtStart * normalizedLateralVector.x,
                startPoint.point.y + widthAtStart * normalizedLateralVector.y);
        } else {
            normalizedLateralVector = new ui.Vector(-dirVector.y / len, dirVector.x / len);

            trapezoidP0 = new ui.Point(
                startPoint.point.x + widthAtStart * normalizedLateralVector.x,
                startPoint.point.y + widthAtStart * normalizedLateralVector.y);
            trapezoidP1 = new ui.Point(
                startPoint.point.x - widthAtStart * normalizedLateralVector.x,
                startPoint.point.y - widthAtStart * normalizedLateralVector.y);

            trapezoidP2 = new ui.Point(
                endPoint.point.x - widthAtEnd * normalizedLateralVector.x,
                endPoint.point.y - widthAtEnd * normalizedLateralVector.y);
            trapezoidP3 = new ui.Point(
                endPoint.point.x + widthAtEnd * normalizedLateralVector.x,
                endPoint.point.y + widthAtEnd * normalizedLateralVector.y);
        }

        let polygon = new Polygon([trapezoidP0, trapezoidP3, trapezoidP2, trapezoidP1]);
        shapes.push(polygon);

        switch (circleInclusive) {
            case SegmentCircleInclusive.None:
                break;
            case SegmentCircleInclusive.Both:
                shapes.push(new Circle({ x: startPoint.point.x, y: startPoint.point.y }, widthAtStart));
                shapes.push(new Circle({ x: endPoint.point.x, y: endPoint.point.y }, widthAtEnd));
                break;
            case SegmentCircleInclusive.Start:
                shapes.push(new Circle({ x: startPoint.point.x, y: startPoint.point.y }, widthAtStart));
                break;
            case SegmentCircleInclusive.End:
                shapes.push(new Circle({ x: endPoint.point.x, y: endPoint.point.y }, widthAtEnd));
                break;
            default:
                break;
        }

        return shapes;
    }
}

/**
 * Graphics drawing layer
 */
export abstract class Layer {
    public position: ui.IPoint = { x: 0, y: 0 };
    public node = document.createElement("div");
    public drawingContext = new DrawingContext();
    private size: ui.ISize;

    constructor(size: ui.ISize) {
        this.size = { width: size.width, height: size.height };
        this.node.appendChild(this.drawingContext.canvas);
        this.updatePosition();
    }

    public setSize(size: ui.ISize) {
        this.size = { width: size.width, height: size.height };
    }

    public setPosition(position: ui.IPoint) {
        this.position = position;
        this.updatePosition();
    }

    private updatePosition() {
        this.node.style.position = "absolute";
        this.node.style.left = `${this.position.x}px`;
        this.node.style.top = `${this.position.y}px`;
    }
}

/**
 * Used to render ink
 */
export class InkLayer extends Layer {
    constructor(size: ui.ISize, private model: types.IInk) {
        super(size);

        // Listen for updates and re-render
        this.model.on("op", (op) => {
            const delta = op.contents as types.IDelta;
            for (const operation of delta.operations) {
                this.drawingContext.drawStroke(operation);
            }
        });

        const layers = this.model.getLayers();
        for (const layer of layers) {
            for (const operation of layer.operations) {
                this.drawingContext.drawStroke(operation);
            }
        }
    }

    public drawDelta(delta: types.IDelta) {
        this.model.submitOp(delta);
        for (const operation of delta.operations) {
            this.drawingContext.drawStroke(operation);
        }
    }
}

/**
 * API access to a drawing context that can be used to render elements
 */
export class OverlayCanvas extends ui.Component {
    private layers: Layer[] = [];
    private currentStylusActionId: string;
    private dryTimer: NodeJS.Timer;
    private recoTimer: NodeJS.Timer;
    private activePointerId: number;
    private inkEventsEnabled = false;
    private penHovering = false;
    private forceInk = false;
    private activePen: types.IPen = {
        color: { r: 0, g: 161 / 255, b: 241 / 255, a: 0 },
        thickness: 7,
    };
    private activeLayer: InkLayer;
    private pointsToRecognize: ui.IPoint[] = [];

    // TODO composite layers together
    // private canvas: HTMLCanvasElement;

    /**
     * Constructs a new OverlayCanvas.
     *
     * We require the parent element so we can register for entry/exit events on it. To allow non-ink
     * events to pass through the overlay we need to disable it when the pen is not being used. But once
     * disabled we won't receive the event to enable it. We can't wrap the canvas with a div either because
     * that element would then receive all events and events wouldn't pass through to the content under the
     * overlay. For that reason we ask the parent element to provide a div we can use to track pen entry/exit.
     */
    constructor(private document: api.Document, container: HTMLDivElement, eventTarget: HTMLDivElement) {
        super(container);

        // No pointer events by default
        container.style.pointerEvents = "none";

        // Track ink events on the eventTarget in order to enable/disable pointer events
        this.trackInkEvents(eventTarget);

        // Ink handling messages
        container.addEventListener("pointerdown", (evt) => this.handlePointerDown(evt));
        container.addEventListener("pointermove", (evt) => this.handlePointerMove(evt));
        container.addEventListener("pointerup", (evt) => this.handlePointerUp(evt));
    }

    public addLayer(layer: Layer) {
        this.layers.push(layer);
        this.element.appendChild(layer.node);
    }

    public removeLayer(layer: Layer) {
        const index = this.layers.indexOf(layer);
        this.layers.splice(index, 1);
        layer.node.remove();
    }

    /**
     * Sets the current pen
     */
    public setPen(pen: types.IPen) {
        this.activePen = { color: pen.color, thickness: pen.thickness };
    }

    public enableInk(enable: boolean) {
        this.enableInkCore(this.penHovering, enable);
    }

    /**
     * Used to just enable/disable the ink events. Should only be used when needing to temporarily
     * disable ink (for DOM hit testing events, for example). The enableInk event is probably what you really want.
     */
    public enableInkHitTest(enable: boolean) {
        this.element.style.pointerEvents = enable ? "auto" : "none";
    }

    /**
     * Tracks ink events on the provided element and enables/disables the ink layer based on them
     */
    private trackInkEvents(eventTarget: HTMLDivElement) {
        // Pointer events used to enable/disable the overlay canvas ink handling
        // A pen entering the element causes us to enable ink events. If the pointer already has entered
        // via the mouse we won't get another event for the pen. In this case we also watch move events
        // to be able to toggle the ink layer. A pen leaving disables ink.

        eventTarget.addEventListener("pointerenter", (event) => {
            if (event.pointerType === "pen") {
                this.enableInkCore(true, this.forceInk);
            }
        });

        eventTarget.addEventListener("pointerleave", (event) => {
            if (event.pointerType === "pen") {
                this.enableInkCore(false, this.forceInk);
            }
        });

        // Tracking pointermove is used to work around not receiving a pen event if the mouse already
        // entered the element without leaving
        eventTarget.addEventListener("pointermove", (event) => {
            if (event.pointerType === "pen") {
                this.enableInkCore(true, this.forceInk);
            }
        });
    }

    /**
     * Updates the hovering and force fields and then enables or disables ink based on their values.
     */
    private enableInkCore(hovering: boolean, force: boolean) {
        this.penHovering = hovering;
        this.forceInk = force;

        const enable = this.forceInk || this.penHovering;
        if (this.inkEventsEnabled !== enable) {
            this.inkEventsEnabled = enable;
            this.enableInkHitTest(enable);
        }
    }

    private handlePointerDown(evt: PointerEvent) {
        // Only support pen events
        if (evt.pointerType === "pen" || (evt.pointerType === "mouse" && evt.button === 0)) {
            let translatedPoint = this.translatePoint(this.element, evt);
            this.pointsToRecognize.push(translatedPoint);

            // Create a new layer if doesn't already exist
            if (!this.activeLayer) {
                // Create a new layer at the position of the pointer down
                const model = this.document.createInk();
                this.activeLayer = new InkLayer({ width: 0, height: 0 }, model);
                this.activeLayer.setPosition(translatedPoint);
                this.addLayer(this.activeLayer);
                this.emit("ink", this.activeLayer, model, translatedPoint);
            }

            this.stopDryTimer();
            this.stopRecoTimer();

            // Capture ink events
            this.activePointerId = evt.pointerId;
            this.element.setPointerCapture(this.activePointerId);

            let delta = new types.Delta().stylusDown(
                this.translateToLayer(translatedPoint, this.activeLayer),
                evt.pressure,
                this.activePen);
            this.currentStylusActionId = delta.operations[0].stylusDown.id;
            this.activeLayer.drawDelta(delta);

            evt.returnValue = false;
        }
    }

    private handlePointerMove(evt: PointerEvent) {
        if (evt.pointerId === this.activePointerId) {
            let translatedPoint = this.translatePoint(this.element, evt);
<<<<<<< HEAD
            this.pointsToRecognize.push(translatedPoint);
            let delta = new Delta().stylusMove(
=======
            let delta = new types.Delta().stylusMove(
>>>>>>> a93204b8
                this.translateToLayer(translatedPoint, this.activeLayer),
                evt.pressure,
                this.currentStylusActionId);
            this.activeLayer.drawDelta(delta);

            evt.returnValue = false;
        }

        return false;
    }

    private handlePointerUp(evt: PointerEvent) {
        if (evt.pointerId === this.activePointerId) {
            let translatedPoint = this.translatePoint(this.element, evt);
            this.pointsToRecognize.push(translatedPoint);
            evt.returnValue = false;

            let delta = new types.Delta().stylusUp(
                this.translateToLayer(translatedPoint, this.activeLayer),
                evt.pressure,
                this.currentStylusActionId);
            this.currentStylusActionId = undefined;

            this.activeLayer.drawDelta(delta);

            // Release the event
            this.element.releasePointerCapture(this.activePointerId);
            this.activePointerId = undefined;

            this.startDryTimer();
            this.startRecoTimer();
        }

        return false;
    }

    private startDryTimer() {
        this.dryTimer = setTimeout(
            () => {
                this.dryInk();
            },
            DryTimer);
    }

    private stopDryTimer() {
        if (this.dryTimer) {
            clearTimeout(this.dryTimer);
            this.dryTimer = undefined;
        }
    }

    private startRecoTimer() {
        this.recoTimer = setTimeout(
            () => {
                this.recognizeShape();
            },
            RecoTimer);
    }

    private stopRecoTimer() {
        if (this.recoTimer) {
            clearTimeout(this.recoTimer);
            this.recoTimer = undefined;
        }
    }

    private recognizeShape() {
        // The console output can be used to train more shapes.
        // console.log(this.printStroke());

        const shapeType = recognizer.recognizeShape(this.pointsToRecognize);
        if (shapeType !== undefined) {
            console.log(`Shape type: ${shapeType.pattern}`);
            console.log(`Score: ${shapeType.score}`);
        } else {
            console.log(`Unrecognized shape!`);
        }
        // Clear the strokes.
        this.pointsToRecognize = [];
    }

    private dryInk() {
        debug("Drying the ink");
        this.dryTimer = undefined;
        // TODO allow ability to close a collab stream
        this.emit("dry", this.activeLayer);
        this.activeLayer = undefined;
    }

    private translatePoint(relative: HTMLElement, event: PointerEvent): ui.IPoint {
        const boundingRect = relative.getBoundingClientRect();
        const offset = {
            x: boundingRect.top + document.body.scrollTop,
            y: boundingRect.left + document.body.scrollLeft,
        };

        return {
            x: event.pageX - offset.x,
            y: event.pageY - offset.y,
        };
    }

    private translateToLayer(position: ui.IPoint, layer: Layer): ui.IPoint {
        return {
            x: position.x - layer.position.x,
            y: position.y - layer.position.y,
        };
    }

    /*// Returns a stroke in training format.
    private printStroke(): string {
        let stroke = "points: [";
        for (let point of this.pointsToRecognize) {
            stroke += `{ x: ${point.x}, y: ${point.y} }, `;
        }
        stroke = stroke.slice(0, -2);
        stroke += "]";
        return stroke;
    }*/
}<|MERGE_RESOLUTION|>--- conflicted
+++ resolved
@@ -503,12 +503,8 @@
     private handlePointerMove(evt: PointerEvent) {
         if (evt.pointerId === this.activePointerId) {
             let translatedPoint = this.translatePoint(this.element, evt);
-<<<<<<< HEAD
             this.pointsToRecognize.push(translatedPoint);
-            let delta = new Delta().stylusMove(
-=======
             let delta = new types.Delta().stylusMove(
->>>>>>> a93204b8
                 this.translateToLayer(translatedPoint, this.activeLayer),
                 evt.pressure,
                 this.currentStylusActionId);
