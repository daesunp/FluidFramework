/*!
 * Copyright (c) Microsoft Corporation and contributors. All rights reserved.
 * Licensed under the MIT License.
 */

import {
	IChannelAttributes,
	IChannelFactory,
	IChannelServices,
	IChannelStorageService,
	IFluidDataStoreRuntime,
} from "@fluidframework/datastore-definitions";
import { ISequencedDocumentMessage } from "@fluidframework/protocol-definitions";
import { ISharedObject } from "@fluidframework/shared-object-base";
import { ICodecOptions, noopValidator } from "../codec";
import {
	Compatibility,
	InMemoryStoredSchemaRepository,
	JsonableTree,
	TreeStoredSchema,
	makeDetachedFieldIndex,
	moveToDetachedField,
	schemaDataIsEmpty,
} from "../core";
import { SharedTreeCore } from "../shared-tree-core";
import {
	defaultSchemaPolicy,
	ForestSummarizer,
	SchemaSummarizer as SchemaSummarizer,
	DefaultChangeFamily,
	DefaultEditBuilder,
	DefaultChangeset,
	buildForest,
	SchemaEditor,
	TreeFieldSchema,
	buildChunkedForest,
	makeTreeChunker,
	DetachedFieldIndexSummarizer,
	createNodeKeyManager,
	nodeKeyFieldKey,
	TypedField,
	jsonableTreeFromFieldCursor,
<<<<<<< HEAD
	TreeCompressionStrategy,
=======
	TreeSchema,
	ViewSchema,
>>>>>>> 12ea2d65
} from "../feature-libraries";
import { HasListeners, IEmitter, ISubscribable, createEmitter } from "../events";
import { JsonCompatibleReadOnly, brand } from "../util";
import { type TypedTreeChannel } from "./typedTree";
import {
	InitializeAndSchematizeConfiguration,
	afterSchemaChanges,
	initializeContent,
	schematize,
} from "./schematizedTree";
import {
	ISharedTreeView,
	SharedTreeView,
	ViewEvents,
	createSharedTreeView,
} from "./sharedTreeView";

/**
 * Copy of data from an {@link ISharedTree} at some point in time.
 * @remarks
 * This is unrelated to Fluids concept of "snapshots".
 * @alpha
 */
export interface SharedTreeContentSnapshot {
	/**
	 * The schema stored in the document.
	 *
	 * @remarks
	 * Edits to the schema can mutate the schema stored of the tree which took this snapshot (but this snapshot will remain the same)
	 * This is mainly useful for debugging cases where schematize reports an incompatible view schema.
	 */
	readonly schema: TreeStoredSchema;
	/**
	 * All {@link TreeStatus#InDocument} content.
	 */
	readonly tree: JsonableTree[];
}

/**
 * Collaboratively editable tree distributed data-structure,
 * powered by {@link @fluidframework/shared-object-base#ISharedObject}.
 *
 * See [the README](../../README.md) for details.
 * @alpha
 */
export interface ISharedTree extends ISharedObject, TypedTreeChannel {
	/**
	 * Provides a copy of the current content of the tree.
	 * This can be useful for inspecting the tree when no suitable view schema is available.
	 * This is only intended for use in testing and exceptional code paths: it is not performant.
	 *
	 * This does not include everything that is included in a tree summary, since information about how to merge future edits is omitted.
	 */
	contentSnapshot(): SharedTreeContentSnapshot;

	/**
	 * Takes in a tree and returns a view of it that conforms to the view schema.
	 * The returned view referees to and can edit the provided one: it is not a fork of it.
	 * Updates the stored schema in the tree to match the provided one if requested by config and compatible.
	 *
	 * If the tree is uninitialized (has no nodes or schema at all),
	 * it is initialized to the config's initial tree and the provided schema are stored.
	 * This is done even if `AllowedUpdateType.None`.
	 *
	 * @remarks
	 * Doing initialization here, regardless of `AllowedUpdateType`, allows a small API that is hard to use incorrectly.
	 * Other approach tend to have leave easy to make mistakes.
	 * For example, having a separate initialization function means apps can forget to call it, making an app that can only open existing document,
	 * or call it unconditionally leaving an app that can only create new documents.
	 * It also would require the schema to be passed into to separate places and could cause issues if they didn't match.
	 * Since the initialization function couldn't return a typed tree, the type checking wouldn't help catch that.
	 * Also, if an app manages to create a document, but the initialization fails to get persisted, an app that only calls the initialization function
	 * on the create code-path (for example how a schematized factory might do it),
	 * would leave the document in an unusable state which could not be repaired when it is reopened (by the same or other clients).
	 * Additionally, once out of schema content adapters are properly supported (with lazy document updates),
	 * this initialization could become just another out of schema content adapter: at tha point it clearly belong here in schematize.
	 *
	 * TODO:
	 * - Implement schema-aware API for return type.
	 * - Support adapters for handling out of schema data.
	 */
	schematizeView<TRoot extends TreeFieldSchema>(
		config: InitializeAndSchematizeConfiguration<TRoot>,
	): ISharedTreeView;

	/**
	 * Like {@link ISharedTree.schematizeView}, but will never modify the document.
	 *
	 * @param schema - The view schema to use.
	 * @param onSchemaIncompatible - A callback.
	 * Invoked when the returned ISharedTreeView becomes invalid to use due to a change to the stored schema which makes it incompatible with the view schema.
	 * Called at most once.
	 * @returns a view compatible with the provided schema, or undefined if the stored schema is not compatible with the provided view schema.
	 * If this becomes invalid to use due to a change in the stored schema, onSchemaIncompatible will be invoked.
	 *
	 * @privateRemarks
	 * TODO:
	 * Once views actually have a view schema, onSchemaIncompatible can become an event on the view (which ends its lifetime),
	 * instead of a separate callback.
	 */
	requireSchema<TRoot extends TreeFieldSchema>(
		schema: TreeSchema<TRoot>,
		onSchemaIncompatible: () => void,
	): ISharedTreeView | undefined;
}

/**
 * Shared tree, configured with a good set of indexes and field kinds which will maintain compatibility over time.
 *
 * TODO: detail compatibility requirements.
 */
export class SharedTree
	extends SharedTreeCore<DefaultEditBuilder, DefaultChangeset>
	implements ISharedTree
{
	private readonly _events: ISubscribable<ViewEvents> &
		IEmitter<ViewEvents> &
		HasListeners<ViewEvents>;
	public readonly view: SharedTreeView;
	public readonly storedSchema: SchemaEditor<InMemoryStoredSchemaRepository>;

	public constructor(
		id: string,
		runtime: IFluidDataStoreRuntime,
		attributes: IChannelAttributes,
		optionsParam: SharedTreeOptions,
		telemetryContextPrefix: string,
	) {
		const options = { ...defaultSharedTreeOptions, ...optionsParam };
		const schema = new InMemoryStoredSchemaRepository();
		const forest =
			options.forest === ForestType.Optimized
				? buildChunkedForest(makeTreeChunker(schema, defaultSchemaPolicy))
				: buildForest();
		const removedTrees = makeDetachedFieldIndex("repair");
		const schemaSummarizer = new SchemaSummarizer(runtime, schema, options);
		const forestSummarizer = new ForestSummarizer(
			forest,
			schema,
			defaultSchemaPolicy,
			options.summaryEncodeType,
		);
		const removedTreesSummarizer = new DetachedFieldIndexSummarizer(removedTrees);
		const changeFamily = new DefaultChangeFamily(options);
		super(
			[schemaSummarizer, forestSummarizer, removedTreesSummarizer],
			changeFamily,
			options,
			id,
			runtime,
			attributes,
			telemetryContextPrefix,
		);
		this.storedSchema = new SchemaEditor(schema, (op) => this.submitLocalMessage(op), options);
		this._events = createEmitter<ViewEvents>();
		this.view = createSharedTreeView({
			branch: this.getLocalBranch(),
			// TODO:
			// This passes in a version of schema thats not wrapped with the editor.
			// This allows editing schema on the view without sending ops, which is incorrect behavior.
			schema,
			forest,
			events: this._events,
			removedTrees,
		});
	}

	public requireSchema<TRoot extends TreeFieldSchema>(
		schema: TreeSchema<TRoot>,
		onSchemaIncompatible: () => void,
	): ISharedTreeView | undefined {
		const viewSchema = new ViewSchema(defaultSchemaPolicy, {}, schema);
		const compatibility = viewSchema.checkCompatibility(this.storedSchema);
		if (
			compatibility.write !== Compatibility.Compatible ||
			compatibility.read !== Compatibility.Compatible
		) {
			return undefined;
		}

		const onSchemaChange = () => {
			const compatibilityInner = viewSchema.checkCompatibility(this.storedSchema);
			if (
				compatibilityInner.write !== Compatibility.Compatible ||
				compatibilityInner.read !== Compatibility.Compatible
			) {
				onSchemaIncompatible();
				return false;
			} else {
				return true;
			}
		};

		afterSchemaChanges(this._events, this.storedSchema, onSchemaChange);

		return this.view;
	}

	public contentSnapshot(): SharedTreeContentSnapshot {
		const cursor = this.view.forest.allocateCursor();
		try {
			moveToDetachedField(this.view.forest, cursor);
			return {
				schema: new InMemoryStoredSchemaRepository(this.storedSchema),
				tree: jsonableTreeFromFieldCursor(cursor),
			};
		} finally {
			cursor.free();
		}
	}

	public schematizeView<TRoot extends TreeFieldSchema>(
		config: InitializeAndSchematizeConfiguration<TRoot>,
	): SharedTreeView {
		// TODO:
		// When this becomes a more proper out of schema adapter, editing should be made lazy.
		// This will improve support for readonly documents, cross version collaboration and attribution.

		// Check for empty.
		if (this.view.forest.isEmpty && schemaDataIsEmpty(this.storedSchema)) {
			this.view.transaction.start();
			initializeContent(this.storedSchema, config.schema, () =>
				this.view.setContent(config.initialTree),
			);
			this.view.transaction.commit();
		}

		schematize(this.view.events, this.storedSchema, config);

		return this.view;
	}

	public schematize<TRoot extends TreeFieldSchema>(
		config: InitializeAndSchematizeConfiguration<TRoot>,
	): TypedField<TRoot> {
		const nodeKeyManager = createNodeKeyManager(this.runtime.idCompressor);
		const view = this.schematizeView(config);
		return view.editableTree2(config.schema, nodeKeyManager, brand(nodeKeyFieldKey));
	}

	/**
	 * TODO: Shared tree needs a pattern for handling non-changeset operations.
	 * Whatever pattern is adopted should probably also handle multiple versions of changeset operations.
	 * A single top level enum listing all ops (including their different versions),
	 * with at least fine grained enough detail to direct them to the correct subsystem would be a good approach.
	 * The current use-case (with an op applying to a specific index) is a temporary hack,
	 * and its not clear how it would fit into such a system if implemented in shared-tree-core:
	 * maybe op dispatch is part of the shared-tree level?
	 */
	protected override processCore(
		message: ISequencedDocumentMessage,
		local: boolean,
		localOpMetadata: unknown,
	) {
		// TODO: Get rid of this `as any`. There should be a better way to narrow the type of message.contents.
		if (!this.storedSchema.tryHandleOp(message.contents as any)) {
			super.processCore(message, local, localOpMetadata);
		}
	}

	protected override reSubmitCore(
		content: JsonCompatibleReadOnly,
		localOpMetadata: unknown,
	): void {
		if (!this.storedSchema.tryResubmitOp(content)) {
			super.reSubmitCore(content, localOpMetadata);
		}
	}

	protected override applyStashedOp(content: JsonCompatibleReadOnly): undefined {
		if (!this.storedSchema.tryApplyStashedOp(content)) {
			return super.applyStashedOp(content);
		}
	}

	protected override async loadCore(services: IChannelStorageService): Promise<void> {
		await super.loadCore(services);
		this._events.emit("afterBatch");
	}
}

/**
 * @alpha
 */
export interface SharedTreeOptions extends Partial<ICodecOptions> {
	/**
	 * The {@link ForestType} indicating which forest type should be created for the SharedTree.
	 */
	forest?: ForestType;
	summaryEncodeType?: TreeCompressionStrategy;
}

/**
 * Used to distinguish between different forest types.
 * @alpha
 */
export enum ForestType {
	/**
	 * The "ObjectForest" forest type.
	 */
	Reference = 0,
	/**
	 * The "ChunkedForest" forest type.
	 */
	Optimized = 1,
}

// TODO: The default summaryEncodeType is set to Uncompressed as there are many out of schema tests that break when using Compressed.
// This should eventually be changed to use Compressed as the default tree compression strategy so production gets the compressed format.
export const defaultSharedTreeOptions: Required<SharedTreeOptions> = {
	jsonValidator: noopValidator,
	forest: ForestType.Reference,
	summaryEncodeType: TreeCompressionStrategy.Uncompressed,
};

/**
 * A channel factory that creates {@link ISharedTree}s.
 * @alpha
 */
export class SharedTreeFactory implements IChannelFactory {
	public readonly type: string = "https://graph.microsoft.com/types/tree";

	public readonly attributes: IChannelAttributes = {
		type: this.type,
		snapshotFormatVersion: "0.0.0",
		packageVersion: "0.0.0",
	};

	public constructor(private readonly options: SharedTreeOptions = {}) {}

	public async load(
		runtime: IFluidDataStoreRuntime,
		id: string,
		services: IChannelServices,
		channelAttributes: Readonly<IChannelAttributes>,
	): Promise<ISharedTree> {
		const tree = new SharedTree(id, runtime, channelAttributes, this.options, "SharedTree");
		await tree.load(services);
		return tree;
	}

	public create(runtime: IFluidDataStoreRuntime, id: string): ISharedTree {
		const tree = new SharedTree(id, runtime, this.attributes, this.options, "SharedTree");
		tree.initializeLocal();
		return tree;
	}
}<|MERGE_RESOLUTION|>--- conflicted
+++ resolved
@@ -40,12 +40,9 @@
 	nodeKeyFieldKey,
 	TypedField,
 	jsonableTreeFromFieldCursor,
-<<<<<<< HEAD
 	TreeCompressionStrategy,
-=======
 	TreeSchema,
 	ViewSchema,
->>>>>>> 12ea2d65
 } from "../feature-libraries";
 import { HasListeners, IEmitter, ISubscribable, createEmitter } from "../events";
 import { JsonCompatibleReadOnly, brand } from "../util";
