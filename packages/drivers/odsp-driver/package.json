{
  "name": "@fluidframework/odsp-driver",
<<<<<<< HEAD
  "version": "2.0.0-internal.2.2.0",
=======
  "version": "2.0.0-internal.3.0.0",
>>>>>>> 2a9c8894
  "description": "Socket storage implementation for SPO and ODC",
  "homepage": "https://fluidframework.com",
  "repository": {
    "type": "git",
    "url": "https://github.com/microsoft/FluidFramework.git",
    "directory": "packages/drivers/odsp-driver"
  },
  "license": "MIT",
  "author": "Microsoft and contributors",
  "sideEffects": false,
  "main": "dist/index.js",
  "module": "lib/index.js",
  "types": "dist/index.d.ts",
  "scripts": {
    "build": "npm run build:genver && concurrently npm:build:compile npm:lint && npm run build:docs",
    "build:commonjs": "npm run tsc && npm run typetests:gen && npm run build:test",
    "build:compile": "concurrently npm:build:commonjs npm:build:esnext",
    "build:docs": "api-extractor run --local --typescript-compiler-folder ../../../node_modules/typescript && copyfiles -u 1 ./_api-extractor-temp/doc-models/* ../../../_api-extractor-temp/",
    "build:esnext": "tsc --project ./tsconfig.esnext.json",
    "build:full": "npm run build",
    "build:full:compile": "npm run build:compile",
    "build:genver": "gen-version",
    "build:test": "tsc --project ./src/test/tsconfig.json",
    "ci:build:docs": "api-extractor run --typescript-compiler-folder ../../../node_modules/typescript && copyfiles -u 1 ./_api-extractor-temp/* ../../../_api-extractor-temp/",
    "clean": "rimraf dist lib *.tsbuildinfo *.build.log",
    "eslint": "eslint --format stylish src",
    "eslint:fix": "eslint --format stylish src --fix --fix-type problem,suggestion,layout",
    "lint": "npm run eslint",
    "lint:fix": "npm run eslint:fix",
    "test": "npm run test:mocha",
    "test:coverage": "nyc npm test -- --reporter xunit --reporter-option output=nyc/junit-report.xml",
    "test:mocha": "mocha --ignore 'dist/test/types/*' --recursive dist/test -r node_modules/@fluidframework/mocha-test-setup --unhandled-rejections=strict",
    "test:mocha:verbose": "cross-env FLUID_TEST_VERBOSE=1 npm run test:mocha",
    "tsc": "tsc",
    "typetests:gen": "fluid-type-validator -g -d ."
  },
  "nyc": {
    "all": true,
    "cache-dir": "nyc/.cache",
    "exclude": [
      "src/test/**/*.ts",
      "dist/test/**/*.js"
    ],
    "exclude-after-remap": false,
    "include": [
      "src/**/*.ts",
      "dist/**/*.js"
    ],
    "report-dir": "nyc/report",
    "reporter": [
      "cobertura",
      "html",
      "text"
    ],
    "temp-directory": "nyc/.nyc_output"
  },
  "dependencies": {
    "@fluidframework/common-definitions": "^0.20.1",
    "@fluidframework/common-utils": "^1.0.0",
<<<<<<< HEAD
    "@fluidframework/core-interfaces": ">=2.0.0-internal.2.2.0 <2.0.0-internal.3.0.0",
    "@fluidframework/driver-base": ">=2.0.0-internal.2.2.0 <2.0.0-internal.3.0.0",
    "@fluidframework/driver-definitions": ">=2.0.0-internal.2.2.0 <2.0.0-internal.3.0.0",
    "@fluidframework/driver-utils": ">=2.0.0-internal.2.2.0 <2.0.0-internal.3.0.0",
    "@fluidframework/gitresources": "^0.1038.2000",
    "@fluidframework/odsp-doclib-utils": ">=2.0.0-internal.2.2.0 <2.0.0-internal.3.0.0",
    "@fluidframework/odsp-driver-definitions": ">=2.0.0-internal.2.2.0 <2.0.0-internal.3.0.0",
    "@fluidframework/protocol-base": "^0.1038.2000",
    "@fluidframework/protocol-definitions": "^1.1.0",
    "@fluidframework/telemetry-utils": ">=2.0.0-internal.2.2.0 <2.0.0-internal.3.0.0",
=======
    "@fluidframework/core-interfaces": ">=2.0.0-internal.3.0.0 <2.0.0-internal.4.0.0",
    "@fluidframework/driver-base": ">=2.0.0-internal.3.0.0 <2.0.0-internal.4.0.0",
    "@fluidframework/driver-definitions": ">=2.0.0-internal.3.0.0 <2.0.0-internal.4.0.0",
    "@fluidframework/driver-utils": ">=2.0.0-internal.3.0.0 <2.0.0-internal.4.0.0",
    "@fluidframework/gitresources": "^0.1038.2000-98212",
    "@fluidframework/odsp-doclib-utils": ">=2.0.0-internal.3.0.0 <2.0.0-internal.4.0.0",
    "@fluidframework/odsp-driver-definitions": ">=2.0.0-internal.3.0.0 <2.0.0-internal.4.0.0",
    "@fluidframework/protocol-base": "^0.1038.2000-98212",
    "@fluidframework/protocol-definitions": "^1.1.0",
    "@fluidframework/telemetry-utils": ">=2.0.0-internal.3.0.0 <2.0.0-internal.4.0.0",
>>>>>>> 2a9c8894
    "abort-controller": "^3.0.0",
    "node-fetch": "^2.6.1",
    "socket.io-client": "^4.4.1",
    "uuid": "^8.3.1"
  },
  "devDependencies": {
    "@fluid-tools/build-cli": "^0.5.0",
    "@fluidframework/build-common": "^1.1.0",
    "@fluidframework/build-tools": "^0.5.0",
    "@fluidframework/eslint-config-fluid": "^1.1.0",
<<<<<<< HEAD
    "@fluidframework/mocha-test-setup": ">=2.0.0-internal.2.2.0 <2.0.0-internal.3.0.0",
=======
    "@fluidframework/mocha-test-setup": ">=2.0.0-internal.3.0.0 <2.0.0-internal.4.0.0",
>>>>>>> 2a9c8894
    "@fluidframework/odsp-driver-previous": "npm:@fluidframework/odsp-driver@2.0.0-internal.2.0.0",
    "@microsoft/api-extractor": "^7.22.2",
    "@rushstack/eslint-config": "^2.5.1",
    "@types/mocha": "^9.1.1",
    "@types/node-fetch": "^2.5.10",
    "@types/sha.js": "^2.4.0",
    "concurrently": "^6.2.0",
    "copyfiles": "^2.4.1",
    "cross-env": "^7.0.2",
    "eslint": "~8.6.0",
    "mocha": "^10.0.0",
    "nyc": "^15.0.0",
    "rimraf": "^2.6.2",
    "sinon": "^7.4.2",
    "typescript": "~4.5.5"
  },
  "typeValidation": {
    "version": "2.0.0-internal.3.0.0",
    "broken": {}
  }
}<|MERGE_RESOLUTION|>--- conflicted
+++ resolved
@@ -1,10 +1,6 @@
 {
   "name": "@fluidframework/odsp-driver",
-<<<<<<< HEAD
-  "version": "2.0.0-internal.2.2.0",
-=======
   "version": "2.0.0-internal.3.0.0",
->>>>>>> 2a9c8894
   "description": "Socket storage implementation for SPO and ODC",
   "homepage": "https://fluidframework.com",
   "repository": {
@@ -64,18 +60,6 @@
   "dependencies": {
     "@fluidframework/common-definitions": "^0.20.1",
     "@fluidframework/common-utils": "^1.0.0",
-<<<<<<< HEAD
-    "@fluidframework/core-interfaces": ">=2.0.0-internal.2.2.0 <2.0.0-internal.3.0.0",
-    "@fluidframework/driver-base": ">=2.0.0-internal.2.2.0 <2.0.0-internal.3.0.0",
-    "@fluidframework/driver-definitions": ">=2.0.0-internal.2.2.0 <2.0.0-internal.3.0.0",
-    "@fluidframework/driver-utils": ">=2.0.0-internal.2.2.0 <2.0.0-internal.3.0.0",
-    "@fluidframework/gitresources": "^0.1038.2000",
-    "@fluidframework/odsp-doclib-utils": ">=2.0.0-internal.2.2.0 <2.0.0-internal.3.0.0",
-    "@fluidframework/odsp-driver-definitions": ">=2.0.0-internal.2.2.0 <2.0.0-internal.3.0.0",
-    "@fluidframework/protocol-base": "^0.1038.2000",
-    "@fluidframework/protocol-definitions": "^1.1.0",
-    "@fluidframework/telemetry-utils": ">=2.0.0-internal.2.2.0 <2.0.0-internal.3.0.0",
-=======
     "@fluidframework/core-interfaces": ">=2.0.0-internal.3.0.0 <2.0.0-internal.4.0.0",
     "@fluidframework/driver-base": ">=2.0.0-internal.3.0.0 <2.0.0-internal.4.0.0",
     "@fluidframework/driver-definitions": ">=2.0.0-internal.3.0.0 <2.0.0-internal.4.0.0",
@@ -86,7 +70,6 @@
     "@fluidframework/protocol-base": "^0.1038.2000-98212",
     "@fluidframework/protocol-definitions": "^1.1.0",
     "@fluidframework/telemetry-utils": ">=2.0.0-internal.3.0.0 <2.0.0-internal.4.0.0",
->>>>>>> 2a9c8894
     "abort-controller": "^3.0.0",
     "node-fetch": "^2.6.1",
     "socket.io-client": "^4.4.1",
@@ -97,11 +80,7 @@
     "@fluidframework/build-common": "^1.1.0",
     "@fluidframework/build-tools": "^0.5.0",
     "@fluidframework/eslint-config-fluid": "^1.1.0",
-<<<<<<< HEAD
-    "@fluidframework/mocha-test-setup": ">=2.0.0-internal.2.2.0 <2.0.0-internal.3.0.0",
-=======
     "@fluidframework/mocha-test-setup": ">=2.0.0-internal.3.0.0 <2.0.0-internal.4.0.0",
->>>>>>> 2a9c8894
     "@fluidframework/odsp-driver-previous": "npm:@fluidframework/odsp-driver@2.0.0-internal.2.0.0",
     "@microsoft/api-extractor": "^7.22.2",
     "@rushstack/eslint-config": "^2.5.1",
