/*!
 * Copyright (c) Microsoft Corporation and contributors. All rights reserved.
 * Licensed under the MIT License.
 */

import { assert, unreachableCase } from "@fluidframework/common-utils";
import {
	Anchor,
	FieldKey,
	TreeNavigationResult,
	ITreeSubscriptionCursor,
	FieldStoredSchema,
	TreeStoredSchema,
	ValueSchema,
	mapCursorField,
	CursorLocationType,
	FieldAnchor,
	inCursorNode,
	FieldUpPath,
	ITreeCursor,
	keyAsDetachedField,
} from "../../core";
import { FieldKind, Multiplicity } from "../modular-schema";
import {
	getFieldKind,
	getPrimaryField,
	isPrimitiveValue,
	ContextuallyTypedNodeData,
	arrayLikeMarkerSymbol,
	cursorFromContextualData,
	NewFieldContent,
	normalizeNewFieldContent,
} from "../contextuallyTyped";
import {
	FieldKinds,
	OptionalFieldEditBuilder,
	SequenceFieldEditBuilder,
	ValueFieldEditBuilder,
} from "../default-field-kinds";
import { assertValidIndex, fail, assertNonNegativeSafeInteger } from "../../util";
import {
	AdaptingProxyHandler,
	adaptWithProxy,
	isPrimitive,
	keyIsValidIndex,
	getOwnArrayKeys,
	treeStatusFromDetachedField,
	treeStatusFromAnchorCache,
} from "./utilities";
import { ProxyContext } from "./editableTreeContext";
import {
	EditableField,
	EditableTree,
	TreeStatus,
	UnwrappedEditableField,
	UnwrappedEditableTree,
	proxyTargetSymbol,
} from "./editableTreeTypes";
import { makeTree } from "./editableTree";
import { ProxyTarget } from "./ProxyTarget";

export function makeField(
	context: ProxyContext,
	fieldSchema: FieldStoredSchema,
	cursor: ITreeSubscriptionCursor,
): EditableField {
	const fieldAnchor = cursor.buildFieldAnchor();

	const targetSequence = new FieldProxyTarget(context, fieldSchema, cursor, fieldAnchor);
	const output = adaptWithProxy(targetSequence, fieldProxyHandler);
	// Fields currently live as long as their parent does.
	// For root fields, this means forever, but other cases can be cleaned up when their parent anchor is deleted.
	if (fieldAnchor.parent !== undefined) {
		const anchorNode =
			context.forest.anchors.locate(fieldAnchor.parent) ??
			fail("parent anchor node should always exist since field is under a node");
		anchorNode.on("afterDelete", () => {
			targetSequence.free();
		});
	}
	context.forest.anchors.on("treeChanging", () => {
		context.forest.anchors.generationNumber += 1;
	});
	return output;
}

function isFieldProxyTarget(target: ProxyTarget<Anchor | FieldAnchor>): target is FieldProxyTarget {
	return target instanceof FieldProxyTarget;
}

/**
 * @returns the key, if any, of the primary array field.
 */
function getPrimaryArrayKey(
	type: TreeStoredSchema,
): { key: FieldKey; schema: FieldStoredSchema } | undefined {
	const primary = getPrimaryField(type);
	if (primary === undefined) {
		return undefined;
	}
	const kind = getFieldKind(primary.schema);
	if (kind.multiplicity === Multiplicity.Sequence) {
		// TODO: this could have issues if there are non-primary keys
		// that can collide with the array APIs (length or integers).
		return primary;
	}
	return undefined;
}

/**
 * A Proxy target, which together with a `fieldProxyHandler` implements a basic access to
 * the nodes of {@link EditableField} by means of the cursors.
 */
export class FieldProxyTarget extends ProxyTarget<FieldAnchor> implements EditableField {
	public readonly fieldKey: FieldKey;
	public readonly [arrayLikeMarkerSymbol]: true;
	public readonly kind: FieldKind;

	public constructor(
		context: ProxyContext,
		// TODO: use view schema typed in editableTree
		public readonly fieldSchema: FieldStoredSchema,
		cursor: ITreeSubscriptionCursor,
		fieldAnchor: FieldAnchor,
	) {
		super(context, cursor, fieldAnchor);
		assert(cursor.mode === CursorLocationType.Fields, 0x453 /* must be in fields mode */);
		this.fieldKey = cursor.getFieldKey();
		this[arrayLikeMarkerSymbol] = true;
		this.kind = getFieldKind(this.fieldSchema);
	}

	/**
	 * Check if this field is the same as a different field.
	 * This is defined to mean that both are in the same editable tree, and are the same field on the same node.
	 * This is more than just a reference comparison because unlike EditableTree nodes, fields are not cached on anchors and can be duplicated.
	 */
	private isSameAs(other: FieldProxyTarget): boolean {
		assert(
			other.context === this.context,
			0x6b6 /* Content from different editable trees should not be used together */,
		);
		return this.fieldKey === other.fieldKey && this.parent === other.parent;
	}

	public normalizeNewContent(content: NewFieldContent): readonly ITreeCursor[] {
		return normalizeNewFieldContent(this.context, this.fieldSchema, content);
	}

	public get [proxyTargetSymbol](): FieldProxyTarget {
		return this;
	}

	public get parent(): EditableTree | undefined {
		if (this.getAnchor().parent === undefined) {
			return undefined;
		}

		const cursor = this.cursor;
		cursor.exitField();
		const output = makeTree(this.context, cursor);
		cursor.enterField(this.fieldKey);
		return output;
	}

	protected tryMoveCursorToAnchor(
		anchor: FieldAnchor,
		cursor: ITreeSubscriptionCursor,
	): TreeNavigationResult {
		return this.context.forest.tryMoveCursorToField(anchor, cursor);
	}

	protected forgetAnchor(anchor: FieldAnchor): void {
		if (anchor.parent === undefined) return;
		this.context.forest.anchors.forget(anchor.parent);
	}

	[index: number]: UnwrappedEditableTree;

	public get length(): number {
		return this.cursor.getFieldLength();
	}

	/**
	 * Returns a node (unwrapped by default, see {@link UnwrappedEditableTree}) by its index.
	 */
	public unwrappedTree(index: number): UnwrappedEditableTree {
		return inCursorNode(this.cursor, index, (cursor) => unwrappedTree(this.context, cursor));
	}

	/**
	 * Gets a node by its index without unwrapping.
	 */
	public getNode(index: number): EditableTree {
		assert(
			keyIsValidIndex(index, this.length),
			0x454 /* A child node must exist at index to get it without unwrapping. */,
		);
		return inCursorNode(this.cursor, index, (cursor) => makeTree(this.context, cursor));
	}

	/**
	 * Gets array of unwrapped nodes.
	 */
	private asArray(): UnwrappedEditableTree[] {
		return mapCursorField(this.cursor, (cursor) => unwrappedTree(this.context, cursor));
	}

	public [Symbol.iterator](): IterableIterator<UnwrappedEditableTree> {
		return this.asArray().values();
	}

	/**
	 * Asserts this field is a sequence, and returns an editor for it.
	 */
	private sequenceEditor(): SequenceFieldEditBuilder {
		assert(
			this.kind === FieldKinds.sequence,
			0x6b9 /* Field kind must be a sequence to edit as a sequence. */,
		);
		const fieldPath = this.cursor.getFieldPath();
		const fieldEditor = this.context.editor.sequenceField(fieldPath);
		return fieldEditor;
	}

	/**
	 * Asserts this field is a sequence, and returns an editor for it.
	 */
	private optionalEditor(): OptionalFieldEditBuilder {
		assert(
			this.kind === FieldKinds.optional,
			0x6ba /* Field kind must be a optional to edit as optional. */,
		);
		const fieldPath = this.cursor.getFieldPath();
		const fieldEditor = this.context.editor.optionalField(fieldPath);
		return fieldEditor;
	}

	/**
	 * Asserts this field is a sequence, and returns an editor for it.
	 */
	private valueFieldEditor(): ValueFieldEditBuilder {
		assert(
			this.kind === FieldKinds.value,
			0x6bb /* Field kind must be a value to edit as a value. */,
		);
		const fieldPath = this.cursor.getFieldPath();
		const fieldEditor = this.context.editor.valueField(fieldPath);
		return fieldEditor;
	}

	public get content(): EditableTree | undefined | EditableField {
		switch (this.kind.multiplicity) {
			case Multiplicity.Optional: {
				if (this.length === 0) {
					return undefined;
				}
				return this.getNode(0);
			}
			case Multiplicity.Value: {
				return this.getNode(0);
			}
			case Multiplicity.Forbidden: {
				return undefined;
			}
			case Multiplicity.Sequence: {
				return this;
			}
			default:
				unreachableCase(this.kind.multiplicity);
		}
	}

	public setContent(newContent: NewFieldContent): void {
		const content = this.normalizeNewContent(newContent);

		switch (this.kind) {
			case FieldKinds.optional: {
				const fieldEditor = this.optionalEditor();
				assert(
					content.length <= 1,
					0x6bc /* optional field content should normalize at most one item */,
				);
				fieldEditor.set(content.length === 0 ? undefined : content[0], this.length === 0);
				break;
			}
			case FieldKinds.value: {
				const fieldEditor = this.valueFieldEditor();
				assert(
					content.length === 1,
					0x6bd /* value field content should normalize to one item */,
				);
				fieldEditor.set(content[0]);
				break;
			}
			case FieldKinds.sequence: {
				const fieldEditor = this.sequenceEditor();
				// TODO: this does not have the atomicity or merge semantics that are likely desired.
				// It should probably either be last write wins OR conflict if concurrently edited.
				// Current behavior results in concurrent sets concatenating.
				fieldEditor.delete(0, this.length);
				fieldEditor.insert(0, content);
				break;
			}
			case FieldKinds.nodeKey: {
				fail("Cannot set node key field: node keys are immutable.");
			}
			default:
				fail(`Cannot set content of fields of "${this.kind.identifier}" kind.`);
		}
	}

	public remove(): void {
		switch (this.kind.multiplicity) {
			case Multiplicity.Optional: {
				const fieldEditor = this.optionalEditor();
				fieldEditor.set(undefined, false);
				break;
			}
			case Multiplicity.Sequence: {
				const fieldEditor = this.sequenceEditor();
				fieldEditor.delete(0, this.length);
				break;
			}
			default:
				fail(`Cannot delete fields of "${this.kind.identifier}" kind.`);
		}
	}

	public insertNodes(index: number, newContent: NewFieldContent): void {
		const fieldEditor = this.sequenceEditor();
		const content = this.normalizeNewContent(newContent);
		const fieldKind = getFieldKind(this.fieldSchema);
		// TODO: currently for all field kinds the nodes can be created by editor using `sequenceField.insert()`.
		// Uncomment the next line and remove non-sequence related code when the editor will become more schema-aware.
		// assert(fieldKind.multiplicity === Multiplicity.Sequence, "The field must be of a sequence kind.");
		if (fieldKind.multiplicity !== Multiplicity.Sequence) {
			assert(
				this.length === 0 && (!Array.isArray(content) || content.length <= 1),
				0x455 /* A non-sequence field cannot have more than one node. */,
			);
		}
		assert(
			keyIsValidIndex(index, this.length + 1),
			0x456 /* Index must be less than or equal to length. */,
		);
		fieldEditor.insert(index, content);
	}

	public moveNodes(
		sourceIndex: number,
		count: number,
		destinationIndex: number,
		destinationField?: EditableField,
	): void {
		const sourceFieldPath = this.cursor.getFieldPath();

		const destination =
			destinationField === undefined
				? this
				: (destinationField?.[proxyTargetSymbol] as ProxyTarget<Anchor | FieldAnchor>);

		assert(
			isFieldProxyTarget(destination),
			0x684 /* destination must be a field proxy target */,
		);

		assert(this.kind === FieldKinds.sequence, 0x6be /* Move source must be a sequence. */);
		assert(
			destination.kind === FieldKinds.sequence,
			0x6bf /* Move destination must be a sequence. */,
		);

		assertNonNegativeSafeInteger(count);
		// This permits a move of 0 nodes starting at this.length, which does seem like it should be allowed.
		assertValidIndex(sourceIndex + count, this, true);

		let destinationLength = destination.length;
		if (this.isSameAs(destination)) {
			destinationLength -= count;
		}
		assertValidIndex(destinationIndex, { length: destinationLength }, true);

		const destinationFieldPath = destination.cursor.getFieldPath();

		this.context.editor.move(
			sourceFieldPath,
			sourceIndex,
			count,
			destinationFieldPath,
			destinationIndex,
		);
	}

	public treeStatus(): TreeStatus {
		if (this.isFreed()) {
			return TreeStatus.Deleted;
		}
		const fieldAnchor = this.getAnchor();
		const parentAnchor = fieldAnchor.parent;
		// If the parentAnchor is undefined it is a detached field.
		if (parentAnchor === undefined) {
			return treeStatusFromDetachedField(keyAsDetachedField(fieldAnchor.fieldKey));
		}
		const parentAnchorNode = this.context.forest.anchors.locate(parentAnchor);
		// As the "parentAnchor === undefined" case is handled above, parentAnchorNode should exist.
<<<<<<< HEAD
		assert(parentAnchorNode !== undefined, "parentAnchorNode must exist.");

		return treeStatusFromAnchorCache(this, parentAnchorNode);
=======
		assert(parentAnchorNode !== undefined, 0x748 /* parentAnchorNode must exist. */);
		return treeStatusFromPath(parentAnchorNode);
>>>>>>> f9d4989e
	}

	public getfieldPath(): FieldUpPath {
		return this.cursor.getFieldPath();
	}

	public removeNodes(index: number, count?: number): void {
		const fieldEditor = this.sequenceEditor();
		assert(
			this.length === 0 || keyIsValidIndex(index, this.length),
			0x457 /* Index must be less than length. */,
		);
		if (count !== undefined) assert(count >= 0, 0x458 /* Count must be non-negative. */);
		const maxCount = this.length - index;
		const adjustedCount = count === undefined || count > maxCount ? maxCount : count;

		fieldEditor.delete(index, adjustedCount);
	}

	public replaceNodes(index: number, newContent: NewFieldContent, count?: number): void {
		const fieldEditor = this.sequenceEditor();
		const content = this.normalizeNewContent(newContent);
		assert(
			(this.length === 0 && index === 0) || keyIsValidIndex(index, this.length),
			0x4d1 /* Index must be less than length or, if the field is empty, be 0. */,
		);
		if (count !== undefined) assert(count >= 0, 0x4d2 /* Count must be non-negative. */);
		const maxCount = this.length - index;
		const adjustedCount = count === undefined || count > maxCount ? maxCount : count;

		fieldEditor.delete(index, adjustedCount);
		if (content.length > 0) {
			fieldEditor.insert(index, content);
		}
	}
}

const editableFieldPropertySetWithoutLength = new Set<string>([
	"fieldKey",
	"fieldSchema",
	"primaryType",
	"parent",
	"context",
	"content",
]);
/**
 * The set of `EditableField` properties exposed by `fieldProxyHandler`.
 * Any other properties are considered to be non-existing.
 */
const editableFieldPropertySet = new Set<string>([
	"length",
	...editableFieldPropertySetWithoutLength,
]);

/**
 * Returns a Proxy handler, which together with a {@link FieldProxyTarget} implements a basic read/write access to
 * the sequence fields by means of the cursors.
 */
const fieldProxyHandler: AdaptingProxyHandler<FieldProxyTarget, EditableField> = {
	get: (target: FieldProxyTarget, key: string | symbol, receiver: object): unknown => {
		if (typeof key === "string") {
			if (editableFieldPropertySet.has(key)) {
				return Reflect.get(target, key);
			}
			// This maps the methods of the `EditableField` to their implementation in the `FieldProxyTarget`.
			// Expected are only the methods declared in the `EditableField` interface,
			// as only those are visible for the users of the public API.
			// Such implicit delegation is chosen for a future array implementation in case it will be needed.
			const reflected = Reflect.get(target, key);
			if (typeof reflected === "function") {
				return function (...args: unknown[]): unknown {
					return Reflect.apply(reflected, target, args);
				};
			}
			if (keyIsValidIndex(key, target.length)) {
				return target.unwrappedTree(Number(key));
			}
			return undefined;
		}
		switch (key) {
			case proxyTargetSymbol:
				return target;
			case Symbol.iterator:
				return target[Symbol.iterator].bind(target);
			case arrayLikeMarkerSymbol:
				return true;
			default:
		}
		return undefined;
	},
	set: (target: FieldProxyTarget, key: string, value: unknown, receiver: unknown): boolean => {
		switch (key) {
			case "content": {
				target.setContent(value as NewFieldContent);
				break;
			}
			default: {
				assert(
					keyIsValidIndex(key, target.length + 1),
					0x6c0 /* cannot assign to unexpected member of field. */,
				);

				const cursor = cursorFromContextualData(
					target.context,
					target.fieldSchema.types,
					value as ContextuallyTypedNodeData,
				);
				const index = Number(key);

				if (target.kind.multiplicity === Multiplicity.Sequence) {
					if (index < target.length) {
						target.replaceNodes(index, [cursor], 1);
					} else {
						target.insertNodes(index, [cursor]);
					}
				} else {
					assert(
						index === 0,
						0x6c1 /* Assignments to non-sequence field content by index must use index 0. */,
					);
					target.setContent(cursor);
				}
			}
		}

		return true;
	},
	deleteProperty: (target: FieldProxyTarget, key: string): boolean => {
		throw new Error("Not supported. Use `deleteNodes()` instead");
	},
	// Include documented symbols and all non-empty fields.
	has: (target: FieldProxyTarget, key: string | symbol): boolean => {
		if (typeof key === "symbol") {
			switch (key) {
				case Symbol.iterator:
				case proxyTargetSymbol:
				case arrayLikeMarkerSymbol:
					return true;
				default:
			}
		} else {
			if (keyIsValidIndex(key, target.length) || editableFieldPropertySet.has(key)) {
				return true;
			}
		}
		return false;
	},
	ownKeys: (target: FieldProxyTarget): ArrayLike<keyof EditableField> => {
		// This includes 'length' property.
		const keys: string[] = getOwnArrayKeys(target.length);
		keys.push(...editableFieldPropertySetWithoutLength);
		return keys as ArrayLike<keyof EditableField>;
	},
	getOwnPropertyDescriptor: (
		target: FieldProxyTarget,
		key: string | symbol,
	): PropertyDescriptor | undefined => {
		// We generally don't want to allow users of the proxy to reconfigure all the properties,
		// but it is a TypeError to return non-configurable for properties that do not exist on target,
		// so they must return true.
		if (typeof key === "symbol") {
			switch (key) {
				case proxyTargetSymbol:
					return {
						configurable: true,
						enumerable: false,
						value: target,
						writable: false,
					};
				case Symbol.iterator:
					return {
						configurable: true,
						enumerable: false,
						value: target[Symbol.iterator].bind(target),
						writable: false,
					};
				default:
			}
		} else {
			if (editableFieldPropertySet.has(key)) {
				return {
					configurable: true,
					enumerable: false,
					value: Reflect.get(target, key),
					writable: false,
				};
			} else if (keyIsValidIndex(key, target.length)) {
				return {
					configurable: true,
					enumerable: true,
					value: target.unwrappedTree(Number(key)),
					writable: true,
				};
			}
		}
		return undefined;
	},
};

/**
 * See {@link UnwrappedEditableTree} for documentation on what unwrapping this performs.
 */
function unwrappedTree(
	context: ProxyContext,
	cursor: ITreeSubscriptionCursor,
): UnwrappedEditableTree {
	const nodeTypeName = cursor.type;
	const nodeType =
		context.schema.treeSchema.get(nodeTypeName) ??
		fail("requested type does not exist in schema");
	// Unwrap primitives or nodes having a primary field. Sequences unwrap nodes on their own.
	if (isPrimitive(nodeType)) {
		const nodeValue = cursor.value;
		if (isPrimitiveValue(nodeValue)) {
			return nodeValue;
		}
		assert(
			nodeType.leafValue === ValueSchema.Serializable,
			0x3c7 /* `undefined` values not allowed for primitive fields */,
		);
	}

	const primary = getPrimaryArrayKey(nodeType);
	if (primary !== undefined) {
		cursor.enterField(primary.key);
		const primaryField = makeField(context, primary.schema, cursor);
		cursor.exitField();
		return primaryField;
	}
	return makeTree(context, cursor);
}

/**
 * @param context - the common context of the field.
 * @param fieldSchema - the FieldStoredSchema of the field.
 * @param cursor - the cursor, which must point to the field being proxified.
 */
export function unwrappedField(
	context: ProxyContext,
	fieldSchema: FieldStoredSchema,
	cursor: ITreeSubscriptionCursor,
): UnwrappedEditableField {
	const fieldKind = getFieldKind(fieldSchema);
	if (fieldKind.multiplicity === Multiplicity.Sequence) {
		return makeField(context, fieldSchema, cursor);
	}
	const length = cursor.getFieldLength();
	assert(length <= 1, 0x3c8 /* invalid non sequence */);
	if (length === 1) {
		return inCursorNode(cursor, 0, (innerCursor) => unwrappedTree(context, innerCursor));
	}
	assert(
		fieldKind.multiplicity === Multiplicity.Optional ||
			fieldKind.multiplicity === Multiplicity.Forbidden,
		0x59a /* invalid empty field */,
	);
	return undefined;
}

/**
 * Checks the type of an UnwrappedEditableField.
 * @alpha
 */
export function isEditableField(field: UnwrappedEditableField): field is EditableField {
	return (
		typeof field === "object" &&
		isFieldProxyTarget(field[proxyTargetSymbol] as ProxyTarget<Anchor | FieldAnchor>)
	);
}<|MERGE_RESOLUTION|>--- conflicted
+++ resolved
@@ -404,14 +404,9 @@
 		}
 		const parentAnchorNode = this.context.forest.anchors.locate(parentAnchor);
 		// As the "parentAnchor === undefined" case is handled above, parentAnchorNode should exist.
-<<<<<<< HEAD
-		assert(parentAnchorNode !== undefined, "parentAnchorNode must exist.");
+		assert(parentAnchorNode !== undefined, 0x748 /* parentAnchorNode must exist. */);
 
 		return treeStatusFromAnchorCache(this, parentAnchorNode);
-=======
-		assert(parentAnchorNode !== undefined, 0x748 /* parentAnchorNode must exist. */);
-		return treeStatusFromPath(parentAnchorNode);
->>>>>>> f9d4989e
 	}
 
 	public getfieldPath(): FieldUpPath {
