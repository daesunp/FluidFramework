{
  "name": "@fluidframework/test-drivers",
<<<<<<< HEAD
  "version": "1.3.0",
=======
  "version": "2.0.0",
>>>>>>> 27be1e84
  "description": "A driver abstraction and implementations for testing against server",
  "homepage": "https://fluidframework.com",
  "repository": {
    "type": "git",
    "url": "https://github.com/microsoft/FluidFramework.git",
    "directory": "packages/test/test-drivers"
  },
  "license": "MIT",
  "author": "Microsoft and contributors",
  "sideEffects": false,
  "main": "dist/index.js",
  "module": "lib/index.js",
  "types": "dist/index.d.ts",
  "scripts": {
    "build": "npm run build:genver && concurrently npm:build:compile npm:lint && npm run build:docs",
    "build:compile": "npm run tsc && npm run typetests:gen && npm run build:test && npm run build:esnext",
    "build:compile:min": "npm run build:compile",
    "build:docs": "api-extractor run --local --typescript-compiler-folder ../../../node_modules/typescript && copyfiles -u 1 ./_api-extractor-temp/doc-models/* ../../../_api-extractor-temp/",
    "build:esnext": "tsc --project ./tsconfig.esnext.json",
    "build:full": "npm run build",
    "build:full:compile": "npm run build:compile",
    "build:genver": "gen-version",
    "build:test": "tsc --project ./src/test/tsconfig.json",
    "ci:build:docs": "api-extractor run --typescript-compiler-folder ../../../node_modules/typescript && copyfiles -u 1 ./_api-extractor-temp/* ../../../_api-extractor-temp/",
    "clean": "rimraf dist lib *.tsbuildinfo *.build.log",
    "eslint": "eslint --format stylish src",
    "eslint:fix": "eslint --format stylish src --fix --fix-type problem,suggestion,layout",
    "lint": "npm run eslint",
    "lint:fix": "npm run eslint:fix",
    "tsc": "tsc",
    "tsfmt": "tsfmt --verify",
    "tsfmt:fix": "tsfmt --replace",
    "typetests:gen": "fluid-type-validator -g -d ."
  },
  "nyc": {
    "all": true,
    "cache-dir": "nyc/.cache",
    "exclude": [
      "src/test/**/*.ts",
      "dist/test/**/*.js"
    ],
    "exclude-after-remap": false,
    "include": [
      "src/**/*.ts",
      "dist/**/*.js"
    ],
    "report-dir": "nyc/report",
    "reporter": [
      "cobertura",
      "html",
      "text"
    ],
    "temp-directory": "nyc/.nyc_output"
  },
  "dependencies": {
    "@fluidframework/common-utils": "^0.32.1",
<<<<<<< HEAD
    "@fluidframework/core-interfaces": "^1.3.0",
    "@fluidframework/driver-definitions": "^1.3.0",
    "@fluidframework/driver-utils": "^1.3.0",
    "@fluidframework/local-driver": "^1.3.0",
    "@fluidframework/odsp-doclib-utils": "^1.3.0",
    "@fluidframework/odsp-driver": "^1.3.0",
    "@fluidframework/odsp-driver-definitions": "^1.3.0",
    "@fluidframework/odsp-urlresolver": "^1.3.0",
    "@fluidframework/protocol-definitions": "^0.1028.2000",
    "@fluidframework/routerlicious-driver": "^1.3.0",
    "@fluidframework/server-local-server": "^0.1036.5000",
    "@fluidframework/test-driver-definitions": "^1.3.0",
    "@fluidframework/test-pairwise-generator": "^1.3.0",
    "@fluidframework/test-runtime-utils": "^1.3.0",
    "@fluidframework/tinylicious-driver": "^1.3.0",
    "@fluidframework/tool-utils": "^1.3.0",
=======
    "@fluidframework/core-interfaces": "^2.0.0",
    "@fluidframework/driver-definitions": "^2.0.0",
    "@fluidframework/driver-utils": "^2.0.0",
    "@fluidframework/local-driver": "^2.0.0",
    "@fluidframework/odsp-doclib-utils": "^2.0.0",
    "@fluidframework/odsp-driver": "^2.0.0",
    "@fluidframework/odsp-driver-definitions": "^2.0.0",
    "@fluidframework/odsp-urlresolver": "^2.0.0",
    "@fluidframework/protocol-definitions": "^0.1029.1000-0",
    "@fluidframework/routerlicious-driver": "^2.0.0",
    "@fluidframework/server-local-server":  "^0.1037.1000-0",
    "@fluidframework/test-driver-definitions": "^2.0.0",
    "@fluidframework/test-pairwise-generator": "^2.0.0",
    "@fluidframework/test-runtime-utils": "^2.0.0",
    "@fluidframework/tinylicious-driver": "^2.0.0",
    "@fluidframework/tool-utils": "^2.0.0",
>>>>>>> 27be1e84
    "axios": "^0.26.0",
    "semver": "^7.3.4",
    "uuid": "^8.3.1"
  },
  "devDependencies": {
    "@fluidframework/build-common": "^0.24.0",
    "@fluidframework/build-tools": "^0.2.74327",
    "@fluidframework/eslint-config-fluid": "^0.28.2000",
<<<<<<< HEAD
    "@fluidframework/test-drivers-previous": "npm:@fluidframework/test-drivers@^1.2.0",
=======
    "@fluidframework/test-drivers-previous": "npm:@fluidframework/test-drivers@^1.0.0",
>>>>>>> 27be1e84
    "@microsoft/api-extractor": "^7.22.2",
    "@rushstack/eslint-config": "^2.5.1",
    "@types/mocha": "^9.1.1",
    "@types/node": "^14.18.0",
    "concurrently": "^6.2.0",
    "copyfiles": "^2.1.0",
    "eslint": "~8.6.0",
    "mocha": "^10.0.0",
    "nyc": "^15.0.0",
    "rimraf": "^2.6.2",
    "typescript": "~4.5.5",
    "typescript-formatter": "7.1.0"
  },
  "typeValidation": {
<<<<<<< HEAD
    "version": "1.3.0",
=======
    "version": "2.0.0",
>>>>>>> 27be1e84
    "broken": {}
  }
}<|MERGE_RESOLUTION|>--- conflicted
+++ resolved
@@ -1,10 +1,6 @@
 {
   "name": "@fluidframework/test-drivers",
-<<<<<<< HEAD
-  "version": "1.3.0",
-=======
   "version": "2.0.0",
->>>>>>> 27be1e84
   "description": "A driver abstraction and implementations for testing against server",
   "homepage": "https://fluidframework.com",
   "repository": {
@@ -61,24 +57,6 @@
   },
   "dependencies": {
     "@fluidframework/common-utils": "^0.32.1",
-<<<<<<< HEAD
-    "@fluidframework/core-interfaces": "^1.3.0",
-    "@fluidframework/driver-definitions": "^1.3.0",
-    "@fluidframework/driver-utils": "^1.3.0",
-    "@fluidframework/local-driver": "^1.3.0",
-    "@fluidframework/odsp-doclib-utils": "^1.3.0",
-    "@fluidframework/odsp-driver": "^1.3.0",
-    "@fluidframework/odsp-driver-definitions": "^1.3.0",
-    "@fluidframework/odsp-urlresolver": "^1.3.0",
-    "@fluidframework/protocol-definitions": "^0.1028.2000",
-    "@fluidframework/routerlicious-driver": "^1.3.0",
-    "@fluidframework/server-local-server": "^0.1036.5000",
-    "@fluidframework/test-driver-definitions": "^1.3.0",
-    "@fluidframework/test-pairwise-generator": "^1.3.0",
-    "@fluidframework/test-runtime-utils": "^1.3.0",
-    "@fluidframework/tinylicious-driver": "^1.3.0",
-    "@fluidframework/tool-utils": "^1.3.0",
-=======
     "@fluidframework/core-interfaces": "^2.0.0",
     "@fluidframework/driver-definitions": "^2.0.0",
     "@fluidframework/driver-utils": "^2.0.0",
@@ -95,7 +73,6 @@
     "@fluidframework/test-runtime-utils": "^2.0.0",
     "@fluidframework/tinylicious-driver": "^2.0.0",
     "@fluidframework/tool-utils": "^2.0.0",
->>>>>>> 27be1e84
     "axios": "^0.26.0",
     "semver": "^7.3.4",
     "uuid": "^8.3.1"
@@ -104,11 +81,7 @@
     "@fluidframework/build-common": "^0.24.0",
     "@fluidframework/build-tools": "^0.2.74327",
     "@fluidframework/eslint-config-fluid": "^0.28.2000",
-<<<<<<< HEAD
-    "@fluidframework/test-drivers-previous": "npm:@fluidframework/test-drivers@^1.2.0",
-=======
     "@fluidframework/test-drivers-previous": "npm:@fluidframework/test-drivers@^1.0.0",
->>>>>>> 27be1e84
     "@microsoft/api-extractor": "^7.22.2",
     "@rushstack/eslint-config": "^2.5.1",
     "@types/mocha": "^9.1.1",
@@ -123,11 +96,7 @@
     "typescript-formatter": "7.1.0"
   },
   "typeValidation": {
-<<<<<<< HEAD
-    "version": "1.3.0",
-=======
     "version": "2.0.0",
->>>>>>> 27be1e84
     "broken": {}
   }
 }