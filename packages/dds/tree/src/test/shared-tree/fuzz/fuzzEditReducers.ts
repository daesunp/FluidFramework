/*!
 * Copyright (c) Microsoft Corporation and contributors. All rights reserved.
 * Licensed under the MIT License.
 */

import { strict as assert } from "assert";

import { type AsyncReducer, combineReducers } from "@fluid-private/stochastic-test-utils";
import type { DDSFuzzTestState, Client } from "@fluid-private/test-dds-utils";
import { unreachableCase } from "@fluidframework/core-utils/internal";

import { type Revertible, rootFieldKey } from "../../../core/index.js";
import {
	type DownPath,
	intoStoredSchema,
<<<<<<< HEAD
	jsonableTreeFromForest,
=======
	type Any,
>>>>>>> c7011bb4
} from "../../../feature-libraries/index.js";
import { Tree, type SharedTreeFactory } from "../../../shared-tree/index.js";
import { brand, fail } from "../../../util/index.js";
import { validateFuzzTreeConsistency } from "../../utils.js";

import {
	type FuzzTestState,
	type FuzzTransactionView,
	type FuzzView,
	getAllowableNodeTypes,
	viewFromState,
} from "./fuzzEditGenerators.js";
import {
	createTreeViewSchema,
	FuzzNode,
	isRevertibleSharedTreeView,
	FuzzStringNode,
	FuzzNumberNode,
	FuzzHandleNode,
	SequenceChildren,
} from "./fuzzUtils.js";

import type { IFluidHandle } from "@fluidframework/core-interfaces";
import {
	type FieldDownPath,
	type FieldEdit,
	type ClearField,
	type Insert,
	type Remove,
	type SetField,
	type IntraFieldMove,
	type Operation,
	type SchemaChange,
	type TransactionBoundary,
	type UndoRedo,
	type CrossFieldMove,
	type Constraint,
	type GeneratedFuzzNode,
	GeneratedFuzzValueType,
} from "./operationTypes.js";
// eslint-disable-next-line import/no-internal-modules
import type { TreeNode } from "../../../simple-tree/types.js";
// eslint-disable-next-line import/no-internal-modules
import { SchemaFactory } from "../../../simple-tree/schemaFactory.js";
// eslint-disable-next-line import/no-internal-modules
import { toFlexSchema } from "../../../simple-tree/toFlexSchema.js";
// eslint-disable-next-line import/no-internal-modules
import { getFlexNode } from "../../../simple-tree/proxyBinding.js";
// eslint-disable-next-line import/no-internal-modules
import type { TreeNodeSchema } from "../../../simple-tree/schemaTypes.js";

const syncFuzzReducer = combineReducers<Operation, DDSFuzzTestState<SharedTreeFactory>>({
	treeEdit: (state, { edit }) => {
		switch (edit.type) {
			case "fieldEdit": {
				applyFieldEdit(viewFromState(state), edit);
				break;
			}
			default:
				break;
		}
	},
	transactionBoundary: (state, { boundary }) => {
		applyTransactionBoundary(state, boundary);
	},
	undoRedo: (state, { operation }) => {
		const view = viewFromState(state).checkout;
		assert(isRevertibleSharedTreeView(view));
		applyUndoRedoEdit(view.undoStack, view.redoStack, operation);
	},
	synchronizeTrees: (state) => {
		applySynchronizationOp(state);
	},
	schemaChange: (state, operation) => {
		applySchemaOp(state, operation);
	},
	constraint: (state, operation) => {
		applyConstraint(state, operation);
	},
});
export const fuzzReducer: AsyncReducer<
	Operation,
	DDSFuzzTestState<SharedTreeFactory>
> = async (state, operation) => syncFuzzReducer(state, operation);

export function checkTreesAreSynchronized(trees: readonly Client<SharedTreeFactory>[]) {
	for (const tree of trees) {
		validateFuzzTreeConsistency(trees[0], tree);
	}
}

export function applySynchronizationOp(state: DDSFuzzTestState<SharedTreeFactory>) {
	state.containerRuntimeFactory.processAllMessages();
	const connectedClients = state.clients.filter((client) => client.containerRuntime.connected);
	if (connectedClients.length > 0) {
		const readonlyClient = state.summarizerClient;
		for (const client of connectedClients) {
			validateFuzzTreeConsistency(client, readonlyClient);
		}
	}
}

// TODO: Update this function to be done in a more ergonomic way using libraries
export function generateLeafNodeSchemas(nodeTypes: string[]): TreeNodeSchema[] {
	const builder = new SchemaFactory("treeFuzz");
	const leafNodeSchemas = [];
	for (const nodeType of nodeTypes) {
		if (
			nodeType !== "treeFuzz.node" &&
			nodeType !== "treeFuzz.FuzzStringNode" &&
			nodeType !== "treeFuzz.FuzzNumberNode"
		) {
			const fuzzNodeTypePrefix = "treeFuzz.";
			if (!nodeType.startsWith(fuzzNodeTypePrefix)) {
				class GuidNode extends builder.object(nodeType.slice(fuzzNodeTypePrefix.length), {
					value: builder.required(builder.number),
				}) {}
				leafNodeSchemas.push(GuidNode);
			}
		}
	}
	return leafNodeSchemas;
}
export function applySchemaOp(state: FuzzTestState, operation: SchemaChange) {
	const nodeTypes = getAllowableNodeTypes(state);
	nodeTypes.push(operation.operation.type);
	const leafNodeSchemas = generateLeafNodeSchemas(nodeTypes);
	const newSchema = createTreeViewSchema(leafNodeSchemas);

	const view = viewFromState(state, state.client);
	assert(Tree.is(view.root, view.currentSchema));
	view.checkout.updateSchema(intoStoredSchema(toFlexSchema(newSchema))); // TODO: use public api

	const view2 = viewFromState(state, state.client);
	assert(Tree.is(view2.root, view2.currentSchema));
}

/**
 * Assumes tree is using the fuzzSchema.
 * TODO: Maybe take in a schema aware strongly typed Tree node or field.
 */
export function applyFieldEdit(tree: FuzzView, fieldEdit: FieldEdit): void {
	const field = navigateToField(tree, fieldEdit.field);
	switch (fieldEdit.change.type) {
		case "sequence":
			// assert(field.is(tree.currentSchema.objectNodeFieldsObject.sequenceChildren));
			applySequenceFieldEdit(tree, field, fieldEdit.change.edit);
			break;
		case "required":
			// assert(field.is(tree.currentSchema.objectNodeFieldsObject.requiredChild));
			applyRequiredFieldEdit(tree, field, fieldEdit.change.edit);
			break;
		case "optional":
			// assert(field.is(tree.currentSchema.objectNodeFieldsObject.optionalChild));
			applyOptionalFieldEdit(tree, field, fieldEdit.change.edit);
			break;
		default:
			break;
	}
}

function applySequenceFieldEdit(
	tree: FuzzView,
	fieldLocation: FuzzFieldLocation,
	change: Insert | Remove | IntraFieldMove | CrossFieldMove,
): void {
	const field = (fieldLocation.parentNode as FuzzNode).sequenceChildren;
	switch (change.type) {
		case "insert": {
<<<<<<< HEAD
			field.insertAt(
				change.index,
				Array.isArray(change.content)
					? change.content.map(generateFuzzLeafNode)
					: generateFuzzLeafNode(change.content),
			);
=======
			field.sequenceEditor().insert(change.index, cursorForJsonableTreeField(change.content));
>>>>>>> c7011bb4
			break;
		}
		case "remove": {
			field.removeRange(change.range.first, change.range.last + 1 - change.range.first);
			break;
		}
		case "intraFieldMove": {
<<<<<<< HEAD
			const testTree = jsonableTreeFromForest(tree.checkout.forest);
			const view = tree.getView();
			const flexTree = view.flexTree;

			const flexNode = getFlexNode(field);
			const editor = flexNode.context.checkout.editor.sequenceField({
				parent: undefined,
				field: brand("sequenceField"),
			});
			editor.move(0, 1, 0);
			// field.moveRangeToIndex(change.dstIndex, change.range.first, change.range.last + 1);
=======
			field
				.sequenceEditor()
				.move(change.range.first, change.range.last + 1 - change.range.first, change.dstIndex);
>>>>>>> c7011bb4
			break;
		}
		case "crossFieldMove": {
			const dstField = navigateToField(tree, change.dstField);
<<<<<<< HEAD
			// assert(dstField.is(tree.currentSchema.objectNodeFieldsObject.sequenceChildren));
			const testTree = jsonableTreeFromForest(tree.checkout.forest);
			const view = tree.getView();
			const flexTree = view.flexTree;

			const flexField = flexTree.boxedAt(0)?.tryGetField(brand("sequenceField"));
			assert(flexField !== undefined);

			// (dstField.parentNode as FuzzNode).sequenceChildren.moveRangeToIndex(
			// 	change.dstIndex,
			// 	change.range.first,
			// 	change.range.last + 1,
			// 	field,
			// );
=======
			assert(dstField.is(tree.currentSchema.objectNodeFieldsObject.sequenceChildren));
			dstField.context.checkout.editor.move(
				field.getFieldPath(),
				change.range.first,
				change.range.last + 1 - change.range.first,
				dstField.getFieldPath(),
				change.dstIndex,
			);
>>>>>>> c7011bb4
			break;
		}
		default:
			fail("Invalid edit.");
	}
}

function applyRequiredFieldEdit(
	tree: FuzzView,
	fieldLocation: FuzzFieldLocation,
	change: SetField,
): void {
	switch (change.type) {
		case "set": {
<<<<<<< HEAD
			(fieldLocation.parentNode as FuzzNode).requiredChild = generateFuzzLeafNode(
				change.value,
			);
=======
			field.content = cursorForJsonableTreeNode(change.value);
>>>>>>> c7011bb4
			break;
		}
		default:
			fail("Invalid edit.");
	}
}

function applyOptionalFieldEdit(
	tree: FuzzView,
	fieldLocation: FuzzFieldLocation,
	change: SetField | ClearField,
): void {
	switch (change.type) {
		case "set": {
			(fieldLocation.parentNode as FuzzNode).optionalChild = generateFuzzLeafNode(
				change.value,
			);
			break;
		}
		case "clear": {
			(fieldLocation.parentNode as FuzzNode).optionalChild = undefined;
			break;
		}
		default:
			fail("Invalid edit.");
	}
}

export function applyTransactionBoundary(
	state: FuzzTestState,
	boundary: TransactionBoundary["boundary"],
): void {
	state.transactionViews ??= new Map();
	let view = state.transactionViews.get(state.client.channel);
	if (view === undefined) {
		assert(
			boundary === "start",
			"Forked view should be present in the fuzz state unless a (non-nested) transaction is being started.",
		);
		const treeView = viewFromState(state); // .checkout.fork();

		view = treeView as FuzzTransactionView;
		view.currentSchema = treeView.currentSchema;
		state.transactionViews.set(state.client.channel, view);
	}

	const { checkout } = view;
	switch (boundary) {
		case "start": {
			checkout.transaction.start();
			break;
		}
		case "commit": {
			checkout.transaction.commit();
			break;
		}
		case "abort": {
			checkout.transaction.abort();
			break;
		}
		default:
			unreachableCase(boundary);
	}

	if (!checkout.transaction.inProgress()) {
		// Transaction is complete, so merge the changes into the root view and clean up the fork from the state.
		state.transactionViews.delete(state.client.channel);
		const rootView = viewFromState(state);
		rootView.checkout.merge(checkout);
	}
}

export function applyUndoRedoEdit(
	undoStack: Revertible[],
	redoStack: Revertible[],
	operation: UndoRedo["operation"],
): void {
	switch (operation) {
		case "undo": {
			undoStack.pop()?.revert();
			break;
		}
		case "redo": {
			redoStack.pop()?.revert();
			break;
		}
		default:
			unreachableCase(operation);
	}
}

export function applyConstraint(state: FuzzTestState, constraint: Constraint) {
	const tree = viewFromState(state);
	switch (constraint.content.type) {
		case "nodeConstraint": {
			const constraintNodePath = constraint.content.path;
			const constraintNode =
				constraintNodePath !== undefined
					? navigateToNode(tree, constraintNodePath)
					: undefined;
			if (constraintNode !== undefined) {
				tree.checkout.editor.addNodeExistsConstraint(getFlexNode(constraintNode).anchorNode);
			}
			break;
		}
		default:
			unreachableCase(constraint.content.type);
	}
}

/**
 * Parent node and key to provide information about the field location.
 * If parent node is an arrayNode, the key will be an index. Otherwise, a FieldKey.
 * If both values are undefined, it is at the root.
 */
interface FuzzFieldLocation {
	parentNode: TreeNode | undefined;
	key: string | number | undefined;
}

function navigateToField(tree: FuzzView, path: FieldDownPath): FuzzFieldLocation {
	const nodeSchema = tree.currentSchema;
	assert(Tree.is(tree.root, tree.currentSchema));
	if (path.parent === undefined) {
		return { parentNode: undefined, key: rootFieldKey };
	} else {
		const parent = navigateToNode(tree, path.parent);
		const test = Tree.key(parent);
		assert(Tree.is(parent, nodeSchema), "Defined down-path should point to a valid parent");
		switch (path.key) {
			case "sequenceChildren":
			case "optionalChild":
			case "requiredChild":
				return { parentNode: parent, key: path.key };
			default:
				fail("Unknown field key");
		}
	}
}
function navigateToNode(tree: FuzzView, path: DownPath): TreeNode {
	let currentNode = tree.root as TreeNode;
	const testTree = jsonableTreeFromForest(tree.checkout.forest);
	for (const pathStep of path) {
		switch (pathStep.field) {
			case "rootFieldKey":
				break;
			case "sequenceChildren": {
				const sequenceChildren =
					(currentNode as FuzzNode).sequenceChildren ??
					fail(`Unexpected field type: ${pathStep.field}`);

				assert(pathStep.index !== undefined);
				currentNode =
					(sequenceChildren.at(pathStep.index) as TreeNode) ?? fail("Index out of bounds.");
				if (!Tree.is(currentNode, tree.currentSchema)) {
					return sequenceChildren;
				}
				break;
			}
			case "optionalChild": {
				const optionalChild =
					(currentNode as FuzzNode).optionalChild ??
					fail(`Unexpected field type: ${pathStep.field}`);
				currentNode = optionalChild;
				break;
			}
			case "requiredChild": {
				const requiredChild =
					(currentNode as FuzzNode).requiredChild ??
					fail(`Unexpected field type: ${pathStep.field}`);
				currentNode = requiredChild;
				break;
			}
			default:
				fail(`Unexpected field type: ${pathStep.field}`);
		}
	}

	return currentNode;
}

function generateFuzzLeafNode(node: GeneratedFuzzNode) {
	switch (node.type) {
		case GeneratedFuzzValueType.String:
			return new FuzzStringNode({ stringValue: node.value as string });
		case GeneratedFuzzValueType.Number:
			return new FuzzNumberNode({ value: node.value as number });
		case GeneratedFuzzValueType.Handle:
			return new FuzzHandleNode({ value: node.value as IFluidHandle });
		case GeneratedFuzzValueType.NodeObject:
			return new FuzzNode({
				requiredChild: new FuzzNumberNode({ value: node.value as number }),
				sequenceChildren: new SequenceChildren([]),
			});
		default:
			return new FuzzStringNode({ stringValue: node.value as string });
	}
}<|MERGE_RESOLUTION|>--- conflicted
+++ resolved
@@ -13,11 +13,7 @@
 import {
 	type DownPath,
 	intoStoredSchema,
-<<<<<<< HEAD
-	jsonableTreeFromForest,
-=======
 	type Any,
->>>>>>> c7011bb4
 } from "../../../feature-libraries/index.js";
 import { Tree, type SharedTreeFactory } from "../../../shared-tree/index.js";
 import { brand, fail } from "../../../util/index.js";
@@ -187,16 +183,12 @@
 	const field = (fieldLocation.parentNode as FuzzNode).sequenceChildren;
 	switch (change.type) {
 		case "insert": {
-<<<<<<< HEAD
 			field.insertAt(
 				change.index,
 				Array.isArray(change.content)
 					? change.content.map(generateFuzzLeafNode)
 					: generateFuzzLeafNode(change.content),
 			);
-=======
-			field.sequenceEditor().insert(change.index, cursorForJsonableTreeField(change.content));
->>>>>>> c7011bb4
 			break;
 		}
 		case "remove": {
@@ -204,7 +196,6 @@
 			break;
 		}
 		case "intraFieldMove": {
-<<<<<<< HEAD
 			const testTree = jsonableTreeFromForest(tree.checkout.forest);
 			const view = tree.getView();
 			const flexTree = view.flexTree;
@@ -216,16 +207,10 @@
 			});
 			editor.move(0, 1, 0);
 			// field.moveRangeToIndex(change.dstIndex, change.range.first, change.range.last + 1);
-=======
-			field
-				.sequenceEditor()
-				.move(change.range.first, change.range.last + 1 - change.range.first, change.dstIndex);
->>>>>>> c7011bb4
 			break;
 		}
 		case "crossFieldMove": {
 			const dstField = navigateToField(tree, change.dstField);
-<<<<<<< HEAD
 			// assert(dstField.is(tree.currentSchema.objectNodeFieldsObject.sequenceChildren));
 			const testTree = jsonableTreeFromForest(tree.checkout.forest);
 			const view = tree.getView();
@@ -240,16 +225,6 @@
 			// 	change.range.last + 1,
 			// 	field,
 			// );
-=======
-			assert(dstField.is(tree.currentSchema.objectNodeFieldsObject.sequenceChildren));
-			dstField.context.checkout.editor.move(
-				field.getFieldPath(),
-				change.range.first,
-				change.range.last + 1 - change.range.first,
-				dstField.getFieldPath(),
-				change.dstIndex,
-			);
->>>>>>> c7011bb4
 			break;
 		}
 		default:
@@ -264,13 +239,9 @@
 ): void {
 	switch (change.type) {
 		case "set": {
-<<<<<<< HEAD
 			(fieldLocation.parentNode as FuzzNode).requiredChild = generateFuzzLeafNode(
 				change.value,
 			);
-=======
-			field.content = cursorForJsonableTreeNode(change.value);
->>>>>>> c7011bb4
 			break;
 		}
 		default:
