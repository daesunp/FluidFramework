--- conflicted
+++ resolved
@@ -222,12 +222,7 @@
 		const view = new SchematizingSimpleTreeView(
 			checkoutWithContent(toFlexConfig(treeContent, nodeKeyManager)),
 			treeContent,
-<<<<<<< HEAD
-			createMockNodeKeyManager(),
-=======
 			nodeKeyManager,
-			brand(nodeKeyFieldKey),
->>>>>>> 1cdaa8f5
 		);
 
 		// We do not call `upgradeSchema()` and thus the initial tree remains unused.
