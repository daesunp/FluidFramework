--- conflicted
+++ resolved
@@ -3,17 +3,12 @@
  * Licensed under the MIT License.
  */
 
-<<<<<<< HEAD
 import {
 	CursorLocationType,
 	EmptyKey,
 	ITreeCursorSynchronous,
 	TreeNodeSchemaIdentifier,
-	TreeValue,
 } from "../core/index.js";
-=======
-import { EmptyKey, ITreeCursorSynchronous, TreeNodeSchemaIdentifier } from "../core/index.js";
->>>>>>> 1ac951f6
 import {
 	FlexAllowedTypes,
 	FlexFieldNodeSchema,
