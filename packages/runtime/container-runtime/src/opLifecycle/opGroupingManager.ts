/*!
 * Copyright (c) Microsoft Corporation and contributors. All rights reserved.
 * Licensed under the MIT License.
 */

import { assert } from "@fluidframework/common-utils";
import { ISequencedDocumentMessage } from "@fluidframework/protocol-definitions";
import { ContainerMessageType } from "..";
import { IBatch } from "./definitions";

interface IGroupedMessage {
	contents?: unknown;
	metadata?: Record<string, unknown>;
	compression?: string;
}

export class OpGroupingManager {
	static groupedBatchOp = "groupedBatch";

	constructor(private readonly groupedBatchingEnabled: boolean) {}

	public groupBatch(batch: IBatch): IBatch {
		if (batch.content.length < 2 || !this.groupedBatchingEnabled) {
			return batch;
		}

		for (const message of batch.content) {
			// Blob attaches cannot be grouped (grouped batching would hide metadata)
			if (message.type === ContainerMessageType.BlobAttach) {
				return batch;
			}
			if (message.metadata) {
				const keys = Object.keys(message.metadata);
				assert(keys.length < 2, 0x5dd /* cannot group ops with metadata */);
				assert(
					keys.length === 0 || keys[0] === "batch",
					0x5de /* unexpected op metadata */,
				);
			}
		}

<<<<<<< HEAD
		const deserializedContent = {
=======
		const serializedContent = JSON.stringify({
>>>>>>> 6acda093
			type: OpGroupingManager.groupedBatchOp,
			contents: batch.content.map<IGroupedMessage>((message) => ({
				contents: message.contents === undefined ? undefined : JSON.parse(message.contents),
				metadata: message.metadata,
				compression: message.compression,
			})),
		});

		const groupedBatch: IBatch = {
			...batch,
			content: [
				{
					localOpMetadata: undefined,
					metadata: undefined,
					referenceSequenceNumber: batch.content[0].referenceSequenceNumber,
<<<<<<< HEAD
					// Need deserializedContent for back-compat
					deserializedContent: deserializedContent as ContainerRuntimeMessage,
					contents: JSON.stringify(deserializedContent),
=======
					contents: serializedContent,
					type: OpGroupingManager.groupedBatchOp as ContainerMessageType,
>>>>>>> 6acda093
				},
			],
		};
		return groupedBatch;
	}

	public ungroupOp(op: ISequencedDocumentMessage): ISequencedDocumentMessage[] {
		if (op.contents?.type !== OpGroupingManager.groupedBatchOp) {
			return [op];
		}

		const messages = op.contents.contents as IGroupedMessage[];
		let fakeCsn = 1;
		return messages.map((subMessage) => ({
			...op,
			clientSequenceNumber: fakeCsn++,
			contents: subMessage.contents,
			metadata: subMessage.metadata,
			compression: subMessage.compression,
		}));
	}
}<|MERGE_RESOLUTION|>--- conflicted
+++ resolved
@@ -39,11 +39,7 @@
 			}
 		}
 
-<<<<<<< HEAD
-		const deserializedContent = {
-=======
 		const serializedContent = JSON.stringify({
->>>>>>> 6acda093
 			type: OpGroupingManager.groupedBatchOp,
 			contents: batch.content.map<IGroupedMessage>((message) => ({
 				contents: message.contents === undefined ? undefined : JSON.parse(message.contents),
@@ -59,14 +55,8 @@
 					localOpMetadata: undefined,
 					metadata: undefined,
 					referenceSequenceNumber: batch.content[0].referenceSequenceNumber,
-<<<<<<< HEAD
-					// Need deserializedContent for back-compat
-					deserializedContent: deserializedContent as ContainerRuntimeMessage,
-					contents: JSON.stringify(deserializedContent),
-=======
 					contents: serializedContent,
 					type: OpGroupingManager.groupedBatchOp as ContainerMessageType,
->>>>>>> 6acda093
 				},
 			],
 		};
