--- conflicted
+++ resolved
@@ -27,16 +27,13 @@
 	makeDetachedNodeId,
 	ITreeCursor,
 	emptyDelta,
-<<<<<<< HEAD
-	ITreeCursorSynchronous,
-	mapCursorField,
-	StoredSchemaCollection,
-=======
 	DeltaFieldMap,
 	DeltaFieldChanges,
 	DeltaDetachedNodeBuild,
 	DeltaRoot,
->>>>>>> 87967b75
+	ITreeCursorSynchronous,
+	mapCursorField,
+	StoredSchemaCollection,
 } from "../../core";
 import {
 	brand,
@@ -210,15 +207,10 @@
 			crossFieldTable.invalidatedFields.size === 0,
 			0x59b /* Should not need more than one amend pass. */,
 		);
-<<<<<<< HEAD
 		const allBuilds: ChangeAtomIdMap<EncodedChunk> = new Map();
-		for (const { revision, change } of changes) {
-=======
-		const allBuilds: ChangeAtomIdMap<JsonableTree> = new Map();
 		for (const taggedChange of changes) {
 			const revision = revisionFromTaggedChange(taggedChange);
 			const change = taggedChange.change;
->>>>>>> 87967b75
 			if (change.builds) {
 				for (const [revisionKey, innerMap] of change.builds) {
 					const setRevisionKey = revisionKey ?? revision;
