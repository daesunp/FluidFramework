--- conflicted
+++ resolved
@@ -81,12 +81,7 @@
 		{ jsonValidator: typeboxValidator },
 	);
 	const forest = buildForest();
-<<<<<<< HEAD
 	initializeForest(forest, [singleJsonCursor(content)], testRevisionTagCodec, testIdCompressor);
-	const enricher = new SharedTreeChangeEnricher(forest, removedRoots);
-	return { enricher, forest, removedRoots };
-=======
-	initializeForest(forest, [singleJsonCursor(content)], testRevisionTagCodec);
 	const schema = new TreeStoredSchemaRepository();
 	const enricher = new SharedTreeReadonlyChangeEnricher(
 		forest,
@@ -95,7 +90,6 @@
 	) as SharedTreeReadonlyChangeEnricher & TestChangeEnricher;
 	const fork = enricher.fork() as SharedTreeMutableChangeEnricher & TestChangeEnricher;
 	return { enricher, fork };
->>>>>>> 4d3db781
 }
 
 describe("SharedTreeChangeEnricher", () => {
