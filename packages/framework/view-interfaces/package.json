--- conflicted
+++ resolved
@@ -46,16 +46,10 @@
 		"@fluidframework/build-tools": "^0.13.0-140685",
 		"@fluidframework/eslint-config-fluid": "^2.0.0",
 		"@fluidframework/view-interfaces-previous": "npm:@fluidframework/view-interfaces@2.0.0-internal.3.2.0",
-<<<<<<< HEAD
 		"@microsoft/api-extractor": "^7.34.4",
 		"@types/react": "^17.0.44",
 		"@types/react-dom": "^17.0.18",
 		"concurrently": "^7.6.0",
-=======
-		"@microsoft/api-extractor": "^7.22.2",
-		"@rushstack/eslint-config": "^2.5.1",
-		"concurrently": "^6.2.0",
->>>>>>> b57a8a10
 		"copyfiles": "^2.4.1",
 		"eslint": "~8.6.0",
 		"prettier": "~2.6.2",
