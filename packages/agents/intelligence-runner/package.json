{
  "name": "@fluid-example/intelligence-runner-agent",
<<<<<<< HEAD
  "version": "0.17.0",
=======
  "version": "0.16.2",
>>>>>>> cf8ed501
  "description": "Generates insights on distributed data structures",
  "repository": "microsoft/FluidFramework",
  "license": "MIT",
  "author": "Microsoft",
  "sideEffects": false,
  "main": "dist/index.js",
  "types": "dist/index.d.ts",
  "scripts": {
    "build": "concurrently npm:build:compile npm:lint",
    "build:compile": "npm run tsc",
    "build:full": "npm run build",
    "build:full:compile": "npm run build:compile",
    "clean": "rimraf dist *.tsbuildinfo *.build.log",
    "eslint": "eslint --ext=ts,tsx --format stylish src",
    "eslint:fix": "eslint --ext=ts,tsx --format stylish src --fix",
    "lint": "npm run eslint",
    "lint:fix": "npm run eslint:fix",
    "tsc": "tsc"
  },
  "dependencies": {
<<<<<<< HEAD
    "@microsoft/fluid-component-core-interfaces": "^0.17.0",
    "@microsoft/fluid-map": "^0.17.0",
    "@microsoft/fluid-protocol-definitions": "^0.1004.1",
    "@microsoft/fluid-sequence": "^0.17.0",
=======
    "@microsoft/fluid-component-core-interfaces": "^0.16.2",
    "@microsoft/fluid-map": "^0.16.2",
    "@microsoft/fluid-protocol-definitions": "^0.1004.2-0",
    "@microsoft/fluid-sequence": "^0.16.2",
>>>>>>> cf8ed501
    "request": "^2.88.0"
  },
  "devDependencies": {
    "@microsoft/eslint-config-fluid": "^0.16.0",
    "@microsoft/fluid-build-common": "^0.14.0",
    "@types/node": "^10.14.6",
    "@types/request": "^2.47.1",
    "@typescript-eslint/eslint-plugin": "~2.17.0",
    "@typescript-eslint/parser": "~2.17.0",
    "concurrently": "^4.1.0",
    "eslint": "~6.8.0",
    "eslint-plugin-eslint-comments": "~3.1.2",
    "eslint-plugin-import": "2.20.0",
    "eslint-plugin-no-null": "~1.0.2",
    "eslint-plugin-optimize-regex": "~1.1.7",
    "eslint-plugin-prefer-arrow": "~1.1.7",
    "eslint-plugin-react": "~7.18.0",
    "eslint-plugin-unicorn": "~15.0.1",
    "rimraf": "^2.6.2",
    "typescript": "~3.7.4"
  }
}<|MERGE_RESOLUTION|>--- conflicted
+++ resolved
@@ -1,10 +1,6 @@
 {
   "name": "@fluid-example/intelligence-runner-agent",
-<<<<<<< HEAD
   "version": "0.17.0",
-=======
-  "version": "0.16.2",
->>>>>>> cf8ed501
   "description": "Generates insights on distributed data structures",
   "repository": "microsoft/FluidFramework",
   "license": "MIT",
@@ -25,17 +21,10 @@
     "tsc": "tsc"
   },
   "dependencies": {
-<<<<<<< HEAD
     "@microsoft/fluid-component-core-interfaces": "^0.17.0",
     "@microsoft/fluid-map": "^0.17.0",
-    "@microsoft/fluid-protocol-definitions": "^0.1004.1",
+    "@microsoft/fluid-protocol-definitions": "^0.1004.2",
     "@microsoft/fluid-sequence": "^0.17.0",
-=======
-    "@microsoft/fluid-component-core-interfaces": "^0.16.2",
-    "@microsoft/fluid-map": "^0.16.2",
-    "@microsoft/fluid-protocol-definitions": "^0.1004.2-0",
-    "@microsoft/fluid-sequence": "^0.16.2",
->>>>>>> cf8ed501
     "request": "^2.88.0"
   },
   "devDependencies": {
