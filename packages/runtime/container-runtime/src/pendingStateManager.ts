--- conflicted
+++ resolved
@@ -234,85 +234,6 @@
     }
 
     /**
-<<<<<<< HEAD
-     * Processes a local message once it's ack'd by the server to verify that there was no data corruption and that
-     * the batch information was preserved for batch messages. Also process remote messages that might have been
-     * sent from a previous container.
-     * @param message - The message that got ack'd and needs to be processed.
-     */
-    public processMessage(message: ISequencedDocumentMessage, local: boolean) {
-        // Do not process chunked ops until all pieces are available.
-        if (message.type === ContainerMessageType.ChunkedOp) {
-            return { localAck: false, localOpMetadata: undefined };
-        }
-
-        if (local) {
-            return { localAck: false, localOpMetadata: this.processPendingLocalMessage(message) };
-        } else {
-            return this.processRemoteMessage(message);
-        }
-    }
-
-    /**
-     * Listens for ACKs of stashed ops
-     */
-    private processRemoteMessage(message: ISequencedDocumentMessage) {
-        if (!isRuntimeMessage(message)) {
-            return { localAck: false, localOpMetadata: undefined };
-        }
-
-        // this message was a pending op that was actually sent successfully
-        const isOriginalClientId = message.clientId === Array.from(this.previousClientIds)[0] &&
-            message.clientSequenceNumber >= this.firstStashedCSN;
-        // this message is a pending or stashed op that was resubmitted
-        const isNewClientId = Array.from(this.previousClientIds).indexOf(message.clientId) > 0;
-
-        // if this is an ack for a stashed op, dequeue one message.
-        // we should have seen its ref seq num by now and the DDS should be ready for it to be ACKed
-        if (isOriginalClientId || isNewClientId) {
-            assert(this.clientId === undefined, 0x28b /* "multiple clients connected with stashed ops" */);
-            while (!this.pendingStates.isEmpty()) {
-                // eslint-disable-next-line @typescript-eslint/no-non-null-assertion
-                const nextState = this.pendingStates.shift()!;
-                // if it's not a message just drop it and keep looking
-                if (nextState.type === "message") {
-                    this.assertOpMatch(nextState, message, isOriginalClientId);
-                    return { localAck: true, localOpMetadata: nextState.localOpMetadata };
-                }
-            }
-        }
-
-        if (message.type === ContainerMessageType.Rejoin && this.previousClientIds.has(message.contents?.clientId)) {
-            this.previousClientIds.add(message.clientId);
-        }
-
-        return { localAck: false, localOpMetadata: undefined };
-    }
-
-    private assertOpMatch(state: IPendingMessage, message: ISequencedDocumentMessage, isOriginalClientId: boolean) {
-        assert(message.type === state.messageType, 0x28c /* "different message type" */);
-        assert(message.clientSequenceNumber === state.clientSequenceNumber || !isOriginalClientId,
-            0x28d /* "client sequence number doesn't match" */);
-        switch (message.type) {
-            case ContainerMessageType.Attach:
-                assert(message.contents.id === state.content.id, 0x28e /* "datastore ID doesn't match" */);
-                break;
-            case ContainerMessageType.FluidDataStoreOp:
-                assert(message.contents.address === state.content.address, 0x28f /* "address doesn't match" */);
-                break;
-            case ContainerMessageType.BlobAttach:
-                // todo: assert we have blob storage, assert blob IDs match, remove blob from blob storage since it made
-                // it through successfully
-                break;
-            case ContainerMessageType.Rejoin:
-            default:
-                throw new Error(`${message.type} not expected`);
-        }
-    }
-
-    /**
-=======
->>>>>>> 3c923a5a
      * Processes a local message once its ack'd by the server. It verifies that there was no data corruption and that
      * the batch information was preserved for batch messages.
      * @param message - The message that got ack'd and needs to be processed.
