{
  "name": "@fluidframework/protocol-base",
<<<<<<< HEAD
  "version": "0.1007.0",
=======
  "version": "0.1006.1",
>>>>>>> 04de2ac4
  "description": "Fluid protocol base",
  "repository": "microsoft/FluidFramework",
  "license": "MIT",
  "author": "Microsoft",
  "sideEffects": "false",
  "main": "dist/index.js",
  "module": "lib/index.js",
  "types": "dist/index.d.ts",
  "scripts": {
    "build": "npm run build:genver && concurrently npm:build:compile npm:lint",
    "build:compile": "concurrently npm:tsc npm:build:esnext",
    "build:docs": "api-extractor run --local && copyfiles -u 1 ./_api-extractor-temp/doc-models/* ../../_api-extractor-temp/",
    "build:esnext": "tsc --project ./tsconfig.esnext.json",
    "build:full": "npm run build",
    "build:full:compile": "npm run build:compile",
    "build:genver": "gen-version",
    "clean": "rimraf dist lib *.tsbuildinfo *.build.log",
    "eslint": "eslint --ext=ts,tsx --format stylish src",
    "eslint:fix": "eslint --ext=ts,tsx --format stylish src --fix",
    "lint": "npm run eslint",
    "lint:fix": "npm run eslint:fix",
    "test": "mocha --recursive dist/test -r make-promises-safe",
    "test:coverage": "nyc npm test -- --reporter mocha-junit-reporter --reporter-options mochaFile=nyc/junit-report.xml",
    "tsc": "tsc",
    "tsc:watch": "tsc --watch"
  },
  "nyc": {
    "all": true,
    "cache-dir": "nyc/.cache",
    "exclude": [
      "src/test/**/*.ts",
      "dist/test/**/*.js"
    ],
    "exclude-after-remap": false,
    "include": [
      "src/**/*.ts",
      "dist/**/*.js"
    ],
    "report-dir": "nyc/report",
    "reporter": [
      "cobertura",
      "html",
      "text"
    ],
    "temp-directory": "nyc/.nyc_output"
  },
  "dependencies": {
    "@fluidframework/common-utils": "^0.19.0",
<<<<<<< HEAD
    "@fluidframework/gitresources": "^0.1007.0",
    "@fluidframework/protocol-definitions": "^0.1007.0",
=======
    "@fluidframework/gitresources": "^0.1006.1",
    "@fluidframework/protocol-definitions": "^0.1006.1",
>>>>>>> 04de2ac4
    "lodash": "^4.17.11"
  },
  "devDependencies": {
    "@fluidframework/build-common": "^0.16.0",
    "@fluidframework/eslint-config-fluid": "^0.17.0",
    "@microsoft/api-extractor": "^7.7.2",
    "@types/lodash": "^4.14.118",
    "@types/mocha": "^5.2.5",
    "@types/node": "^10.17.24",
    "@typescript-eslint/eslint-plugin": "~2.17.0",
    "@typescript-eslint/parser": "~2.17.0",
    "concurrently": "^5.2.0",
    "copyfiles": "^2.1.0",
    "eslint": "~6.8.0",
    "eslint-plugin-eslint-comments": "~3.1.2",
    "eslint-plugin-import": "2.20.0",
    "eslint-plugin-no-null": "~1.0.2",
    "eslint-plugin-optimize-regex": "~1.1.7",
    "eslint-plugin-prefer-arrow": "~1.1.7",
    "eslint-plugin-react": "~7.18.0",
    "eslint-plugin-unicorn": "~15.0.1",
    "make-promises-safe": "^5.1.0",
    "mocha": "^5.2.0",
    "mocha-junit-reporter": "^1.18.0",
    "nyc": "^15.0.0",
    "rimraf": "^2.6.2",
    "typescript": "~3.7.4"
  }
}<|MERGE_RESOLUTION|>--- conflicted
+++ resolved
@@ -1,10 +1,6 @@
 {
   "name": "@fluidframework/protocol-base",
-<<<<<<< HEAD
   "version": "0.1007.0",
-=======
-  "version": "0.1006.1",
->>>>>>> 04de2ac4
   "description": "Fluid protocol base",
   "repository": "microsoft/FluidFramework",
   "license": "MIT",
@@ -53,13 +49,8 @@
   },
   "dependencies": {
     "@fluidframework/common-utils": "^0.19.0",
-<<<<<<< HEAD
     "@fluidframework/gitresources": "^0.1007.0",
     "@fluidframework/protocol-definitions": "^0.1007.0",
-=======
-    "@fluidframework/gitresources": "^0.1006.1",
-    "@fluidframework/protocol-definitions": "^0.1006.1",
->>>>>>> 04de2ac4
     "lodash": "^4.17.11"
   },
   "devDependencies": {
