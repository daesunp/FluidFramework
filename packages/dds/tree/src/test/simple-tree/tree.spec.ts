--- conflicted
+++ resolved
@@ -17,28 +17,14 @@
 	NodeBuilderData,
 } from "../../simple-tree/index.js";
 import { TreeFactory } from "../../treeFactory.js";
-<<<<<<< HEAD
-import { getView } from "../utils.js";
+import { getView, validateUsageError } from "../utils.js";
 import {
 	MockNodeKeyManager,
 	treeSchemaFromStoredSchema,
 } from "../../feature-libraries/index.js";
 import { Tree } from "../../shared-tree/index.js";
 // eslint-disable-next-line import/no-internal-modules
-import { isObjectNodeSchema } from "../../simple-tree/objectNode.js";
-import {
-	FuzzNode,
-	FuzzStringNode,
-	SequenceChildren,
-	createTreeViewSchema,
-} from "../shared-tree/fuzz/fuzzUtils.js";
-=======
-import { getView, validateUsageError } from "../utils.js";
-import { MockNodeKeyManager } from "../../feature-libraries/index.js";
-import { Tree } from "../../shared-tree/index.js";
-// eslint-disable-next-line import/no-internal-modules
 import { checkUnion } from "../../simple-tree/tree.js";
->>>>>>> c7011bb4
 
 const schema = new SchemaFactory("com.example");
 
