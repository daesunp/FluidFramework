--- conflicted
+++ resolved
@@ -3,13 +3,10 @@
  * Licensed under the MIT License.
  */
 
-<<<<<<< HEAD
-import { NodeKeyManager, createMockNodeKeyManager } from "../../feature-libraries/index.js";
-=======
 import { strict as assert } from "node:assert";
 import { UsageError } from "@fluidframework/telemetry-utils/internal";
 
->>>>>>> b184965b
+import { NodeKeyManager, createMockNodeKeyManager } from "../../feature-libraries/index.js";
 import {
 	ImplicitFieldSchema,
 	InsertableTreeFieldFromImplicitField,
