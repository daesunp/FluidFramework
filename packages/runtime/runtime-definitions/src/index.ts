/*!
 * Copyright (c) Microsoft Corporation and contributors. All rights reserved.
 * Licensed under the MIT License.
 */

export {
	AttributionInfo,
	AttributionKey,
	DetachedAttributionKey,
	LocalAttributionKey,
	OpAttributionKey,
} from "./attribution";
export {
	AliasResult,
	CreateChildSummarizerNodeFn,
	FlushMode,
	FlushModeExperimental,
	IContainerRuntimeBase,
	IContainerRuntimeBaseEvents,
	IDataStore,
	IFluidDataStoreChannel,
	IFluidDataStoreContext,
	IFluidDataStoreContextDetached,
	IFluidDataStoreContextEvents,
	VisibilityState,
} from "./dataStoreContext";
export { IFluidDataStoreFactory, IProvideFluidDataStoreFactory } from "./dataStoreFactory";
export {
	FluidDataStoreRegistryEntry,
	IFluidDataStoreRegistry,
	IProvideFluidDataStoreRegistry,
	NamedFluidDataStoreRegistryEntries,
	NamedFluidDataStoreRegistryEntry,
} from "./dataStoreRegistry";
export {
	gcBlobPrefix,
	gcDeletedBlobKey,
	gcTombstoneBlobKey,
	gcTreeKey,
	IGarbageCollectionData,
	IGarbageCollectionDetailsBase,
} from "./garbageCollection";
export {
	IAttachMessage,
	IEnvelope,
	IInboundSignalMessage,
	InboundAttachMessage,
	ISignalEnvelope,
} from "./protocol";
export {
	blobCountPropertyName,
	channelsTreeName,
	CreateChildSummarizerNodeParam,
	CreateSummarizerNodeSource,
	IExperimentalIncrementalSummaryContext,
	ISummarizeInternalResult,
	ISummarizeResult,
	ISummarizerNode,
	ISummarizerNodeConfig,
	ISummarizerNodeConfigWithGC,
	ISummarizerNodeWithGC,
	ISummaryStats,
	ISummaryTreeWithStats,
	ITelemetryContext,
	SummarizeInternalFn,
	totalBlobSizePropertyName,
} from "./summary";

// Re-exports for backwards compatibility.
// Will be removed in the future.
export {
	/**
	 * @deprecated Import from `@fluidframework/id-compressor` instead.
	 */
	IdCompressor,
	/**
	 * @deprecated Import from `@fluidframework/id-compressor` instead.
	 */
	IIdCompressor,
	/**
	 * @deprecated Import from `@fluidframework/id-compressor` instead.
	 */
	IIdCompressorCore,
	/**
	 * @deprecated Import from `@fluidframework/id-compressor` instead.
	 */
	IdCreationRange,
	/**
	 * @deprecated Import from `@fluidframework/id-compressor` instead.
	 */
	OpSpaceCompressedId,
	/**
	 * @deprecated Import from `@fluidframework/id-compressor` instead.
	 */
	SerializedIdCompressor,
	/**
	 * @deprecated Import from `@fluidframework/id-compressor` instead.
	 */
	SerializedIdCompressorWithNoSession,
	/**
	 * @deprecated Import from `@fluidframework/id-compressor` instead.
	 */
	SerializedIdCompressorWithOngoingSession,
	/**
	 * @deprecated Import from `@fluidframework/id-compressor` instead.
	 */
	SessionId,
	/**
	 * @deprecated Import from `@fluidframework/id-compressor` instead.
	 */
	SessionSpaceCompressedId,
	/**
	 * @deprecated Import from `@fluidframework/id-compressor` instead.
	 */
	StableId,
<<<<<<< HEAD
	IdCreationRange,
} from "./id-compressor";
=======
	/**
	 * @deprecated Import from `@fluidframework/id-compressor` instead.
	 */
	initialClusterCapacity,
} from "@fluidframework/id-compressor";
>>>>>>> 6f070179
<|MERGE_RESOLUTION|>--- conflicted
+++ resolved
@@ -113,13 +113,4 @@
 	 * @deprecated Import from `@fluidframework/id-compressor` instead.
 	 */
 	StableId,
-<<<<<<< HEAD
-	IdCreationRange,
-} from "./id-compressor";
-=======
-	/**
-	 * @deprecated Import from `@fluidframework/id-compressor` instead.
-	 */
-	initialClusterCapacity,
-} from "@fluidframework/id-compressor";
->>>>>>> 6f070179
+} from "@fluidframework/id-compressor";