/*!
 * Copyright (c) Microsoft Corporation and contributors. All rights reserved.
 * Licensed under the MIT License.
 *
 * THIS IS AN AUTOGENERATED FILE. DO NOT EDIT THIS FILE DIRECTLY
 */

export const pkgName = "@fluid-experimental/property-proxy";
<<<<<<< HEAD
export const pkgVersion = "2.0.0-internal.3.2.0";
=======
export const pkgVersion = "2.0.0-internal.4.0.0";
>>>>>>> 3a440de2
<|MERGE_RESOLUTION|>--- conflicted
+++ resolved
@@ -6,8 +6,4 @@
  */
 
 export const pkgName = "@fluid-experimental/property-proxy";
-<<<<<<< HEAD
-export const pkgVersion = "2.0.0-internal.3.2.0";
-=======
-export const pkgVersion = "2.0.0-internal.4.0.0";
->>>>>>> 3a440de2
+export const pkgVersion = "2.0.0-internal.4.0.0";