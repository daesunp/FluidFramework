--- conflicted
+++ resolved
@@ -48,13 +48,8 @@
     "@fluid-tools/fluidapp-odsp-urlresolver-previous": "npm:@fluid-tools/fluidapp-odsp-urlresolver@2.0.0-internal.2.0.0",
     "@fluidframework/build-common": "^1.0.0",
     "@fluidframework/build-tools": "^0.5.0-103719",
-<<<<<<< HEAD
     "@fluidframework/eslint-config-fluid": "^1.1.0",
-    "@fluidframework/mocha-test-setup": ">=2.0.0-internal.2.1.0 <2.0.0-internal.3.0.0",
-=======
-    "@fluidframework/eslint-config-fluid": "^1.0.0",
     "@fluidframework/mocha-test-setup": ">=2.0.0-internal.3.0.0 <2.0.0-internal.4.0.0",
->>>>>>> 269091fe
     "@rushstack/eslint-config": "^2.5.1",
     "@types/mocha": "^9.1.1",
     "concurrently": "^6.2.0",
