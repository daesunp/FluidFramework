--- conflicted
+++ resolved
@@ -1,10 +1,6 @@
 {
   "name": "@fluidframework/container-runtime",
-<<<<<<< HEAD
-  "version": "1.3.0",
-=======
   "version": "2.0.0",
->>>>>>> 27be1e84
   "description": "Fluid container runtime",
   "homepage": "https://fluidframework.com",
   "repository": {
@@ -67,21 +63,6 @@
   "dependencies": {
     "@fluidframework/common-definitions": "^0.20.1",
     "@fluidframework/common-utils": "^0.32.1",
-<<<<<<< HEAD
-    "@fluidframework/container-definitions": "^1.3.0",
-    "@fluidframework/container-runtime-definitions": "^1.3.0",
-    "@fluidframework/container-utils": "^1.3.0",
-    "@fluidframework/core-interfaces": "^1.3.0",
-    "@fluidframework/datastore": "^1.3.0",
-    "@fluidframework/driver-definitions": "^1.3.0",
-    "@fluidframework/driver-utils": "^1.3.0",
-    "@fluidframework/garbage-collector": "^1.3.0",
-    "@fluidframework/protocol-base": "^0.1036.5000",
-    "@fluidframework/protocol-definitions": "^0.1028.2000",
-    "@fluidframework/runtime-definitions": "^1.3.0",
-    "@fluidframework/runtime-utils": "^1.3.0",
-    "@fluidframework/telemetry-utils": "^1.3.0",
-=======
     "@fluidframework/container-definitions": "^2.0.0",
     "@fluidframework/container-runtime-definitions": "^2.0.0",
     "@fluidframework/container-utils": "^2.0.0",
@@ -95,24 +76,16 @@
     "@fluidframework/runtime-definitions": "^2.0.0",
     "@fluidframework/runtime-utils": "^2.0.0",
     "@fluidframework/telemetry-utils": "^2.0.0",
->>>>>>> 27be1e84
     "double-ended-queue": "^2.1.0-0",
     "uuid": "^8.3.1"
   },
   "devDependencies": {
     "@fluidframework/build-common": "^0.24.0",
     "@fluidframework/build-tools": "^0.2.74327",
-<<<<<<< HEAD
-    "@fluidframework/container-runtime-previous": "npm:@fluidframework/container-runtime@^1.2.0",
-    "@fluidframework/eslint-config-fluid": "^0.28.2000",
-    "@fluidframework/mocha-test-setup": "^1.3.0",
-    "@fluidframework/test-runtime-utils": "^1.3.0",
-=======
     "@fluidframework/container-runtime-previous": "npm:@fluidframework/container-runtime@^1.0.0",
     "@fluidframework/eslint-config-fluid": "^0.28.2000",
     "@fluidframework/mocha-test-setup": "^2.0.0",
     "@fluidframework/test-runtime-utils": "^2.0.0",
->>>>>>> 27be1e84
     "@microsoft/api-extractor": "^7.22.2",
     "@rushstack/eslint-config": "^2.5.1",
     "@types/double-ended-queue": "^2.1.0",
@@ -132,10 +105,6 @@
     "typescript-formatter": "7.1.0"
   },
   "typeValidation": {
-<<<<<<< HEAD
-    "version": "1.3.0",
-    "broken": {}
-=======
     "version": "2.0.0",
     "broken": {
       "VariableDeclaration_DefaultSummaryConfiguration": {
@@ -163,6 +132,5 @@
         "backCompat": false
       }
     }
->>>>>>> 27be1e84
   }
 }