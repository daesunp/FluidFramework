--- conflicted
+++ resolved
@@ -14,14 +14,11 @@
 	FieldChange,
 	ModularChangeset,
 	FieldKindWithEditor,
-<<<<<<< HEAD
 	NodeChangeInverter,
 	chunkTree,
 	defaultChunkPolicy,
 	uncompressedEncode,
 	EncodedChunk,
-=======
->>>>>>> 87967b75
 } from "../../../feature-libraries";
 import {
 	makeAnonChange,
@@ -35,12 +32,9 @@
 	assertIsRevisionTag,
 	deltaForSet,
 	revisionMetadataSourceFromInfo,
-<<<<<<< HEAD
 	ITreeCursorSynchronous,
-=======
 	DeltaFieldChanges,
 	DeltaRoot,
->>>>>>> 87967b75
 } from "../../../core";
 import { brand, fail } from "../../../util";
 import { makeCodecFamily } from "../../../codec";
@@ -749,7 +743,6 @@
 
 		assert.deepEqual(changes, [expectedChange]);
 	});
-<<<<<<< HEAD
 
 	it("Revision metadata", () => {
 		const rev0 = mintRevisionTag();
@@ -930,7 +923,4 @@
 
 function encodedChunkFromCursor(cursor: ITreeCursorSynchronous): EncodedChunk {
 	return uncompressedEncode(chunkTree(cursor, defaultChunkPolicy).cursor());
-}
-=======
-});
->>>>>>> 87967b75
+}