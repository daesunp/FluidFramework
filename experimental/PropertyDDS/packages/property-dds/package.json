--- conflicted
+++ resolved
@@ -54,12 +54,8 @@
     "uuid": "^8.3.1"
   },
   "devDependencies": {
-<<<<<<< HEAD
-    "@fluid-experimental/property-common": ">=2.0.0-internal.2.1.0 <2.0.0-internal.3.0.0",
+    "@fluid-experimental/property-common": ">=2.0.0-internal.3.0.0 <2.0.0-internal.4.0.0",
     "@fluid-experimental/property-dds-previous": "npm:@fluid-experimental/property-dds@2.0.0-internal.2.0.0",
-=======
-    "@fluid-experimental/property-common": ">=2.0.0-internal.3.0.0 <2.0.0-internal.4.0.0",
->>>>>>> 7cf7f68e
     "@fluidframework/build-common": "^1.0.0",
     "@fluidframework/driver-definitions": ">=2.0.0-internal.3.0.0 <2.0.0-internal.4.0.0",
     "@fluidframework/eslint-config-fluid": "^1.0.0",
@@ -85,7 +81,7 @@
     "typescript": "~4.5.5"
   },
   "typeValidation": {
-    "version": "2.0.0-internal.2.1.0",
+    "version": "2.0.0-internal.3.0.0",
     "broken": {}
   }
 }