/*!
 * Copyright (c) Microsoft Corporation and contributors. All rights reserved.
 * Licensed under the MIT License.
 */

import { strict as assert } from "assert";
import { SinonFakeTimers, useFakeTimers } from "sinon";
import { ITelemetryBaseEvent } from "@fluidframework/common-definitions";
import { ICriticalContainerError } from "@fluidframework/container-definitions";
import { ISnapshotTree, SummaryType } from "@fluidframework/protocol-definitions";
import {
	gcBlobPrefix,
	gcTreeKey,
	IGarbageCollectionData,
	IGarbageCollectionDetailsBase,
	ISummarizeResult,
	gcDeletedBlobKey,
	channelsTreeName,
	gcTombstoneBlobKey,
} from "@fluidframework/runtime-definitions";
import {
	MockLogger,
	ConfigTypes,
	IConfigProviderBase,
	mixinMonitoringContext,
	MonitoringContext,
} from "@fluidframework/telemetry-utils";
import { ReadAndParseBlob } from "@fluidframework/runtime-utils";
import { Timer } from "@fluidframework/common-utils";
import {
	concatGarbageCollectionStates,
	GarbageCollector,
	GCNodeType,
	GCSummaryStateTracker,
	IGarbageCollectionNodeData,
	IGarbageCollectionState,
	IGarbageCollectionSummaryDetailsLegacy,
	IGarbageCollectionRuntime,
	IGarbageCollector,
	IGarbageCollectorConfigs,
	IGarbageCollectorCreateParams,
	IGCMetadata,
	IGCSummaryTrackingData,
	defaultSessionExpiryDurationMs,
	oneDayMs,
	GCVersion,
	disableSweepLogKey,
	stableGCVersion,
<<<<<<< HEAD
	tagAsCodeArtifact,
=======
	IGarbageCollectionSnapshotData,
>>>>>>> 698483a1
} from "../../gc";
import {
	dataStoreAttributesBlobName,
	IContainerRuntimeMetadata,
	metadataBlobName,
	RefreshSummaryResult,
} from "../../summary";
import { pkgVersion } from "../../packageVersion";

export const configProvider = (settings: Record<string, ConfigTypes>): IConfigProviderBase => ({
	getRawConfig: (name: string): ConfigTypes => settings[name],
});

export const parseNothing: ReadAndParseBlob = async <T>() => {
	// eslint-disable-next-line @typescript-eslint/consistent-type-assertions
	const x: T = {} as T;
	return x;
};

type GcWithPrivates = IGarbageCollector & {
	readonly configs: IGarbageCollectorConfigs;
	readonly summaryStateTracker: Omit<
		GCSummaryStateTracker,
		"latestSummaryGCVersion" | "latestSummaryData"
	> & {
		latestSummaryGCVersion: GCVersion;
		latestSummaryData: IGCSummaryTrackingData | undefined;
	};
	readonly sessionExpiryTimer: Omit<Timer, "defaultTimeout"> & { defaultTimeout: number };
	readonly baseSnapshotDataP: Promise<IGarbageCollectionSnapshotData | undefined>;
	readonly tombstones: string[];
	readonly deletedNodes: Set<string>;
};

describe("Garbage Collection Tests", () => {
	const defaultSnapshotCacheExpiryMs = 5 * 24 * 60 * 60 * 1000;
	const sweepTimeoutMs = defaultSessionExpiryDurationMs + defaultSnapshotCacheExpiryMs + oneDayMs;
	// Nodes in the reference graph.
	const nodes: string[] = ["/node1", "/node2", "/node3", "/node4"];

	const testPkgPath = ["testPkg"];
	// The package data is tagged in the telemetry event.
	const eventPkg = tagAsCodeArtifact(testPkgPath.join("/"));

	let injectedSettings: Record<string, ConfigTypes> = {};
	let mockLogger: MockLogger;
	let mc: MonitoringContext;
	let clock: SinonFakeTimers;

	// The default GC data returned by `getGCData` on which GC is run. Update this to update the referenced graph.
	let defaultGCData: IGarbageCollectionData = { gcNodes: {} };

	// Returns a dummy snapshot tree to be built upon.
	const getDummySnapshotTree = (): ISnapshotTree => {
		return {
			blobs: {},
			trees: {},
		};
	};

	function createGarbageCollector(
		createParams: Partial<IGarbageCollectorCreateParams> = {},
		gcBlobsMap: Map<string, any> = new Map(),
		gcMetadata: IGCMetadata = {},
		closeFn: (error?: ICriticalContainerError) => void = () => {},
		isSummarizerClient: boolean = true,
	) {
		const getNodeType = (nodePath: string) => {
			if (nodePath.split("/").length !== 2) {
				return GCNodeType.Other;
			}
			return GCNodeType.DataStore;
		};

		// The runtime to be passed to the garbage collector.
		const gcRuntime: IGarbageCollectionRuntime = {
			updateStateBeforeGC: async () => {},
			getGCData: async (fullGC?: boolean) => defaultGCData,
			updateUsedRoutes: (usedRoutes: string[]) => {
				return { totalNodeCount: 0, unusedNodeCount: 0 };
			},
			updateUnusedRoutes: (unusedRoutes: string[]) => {},
			deleteSweepReadyNodes: (sweepReadyRoutes: string[]): string[] => {
				return [];
			},
			updateTombstonedRoutes: (tombstoneRoutes: string[]) => {},
			getNodeType,
			getCurrentReferenceTimestampMs: () => Date.now(),
			closeFn,
			gcTombstoneEnforcementAllowed: true,
		};

		let metadata = createParams.metadata;
		const existing = createParams.baseSnapshot !== undefined;
		// For existing, add container runtime metadata which is required for GC to be enabled.
		if (existing) {
			metadata = {
				...metadata,
				...gcMetadata,
				gcFeature: gcMetadata.gcFeature ?? stableGCVersion,
				summaryFormatVersion: 1,
				message: undefined,
			};
		}

		return GarbageCollector.create({
			...createParams,
			runtime: gcRuntime,
			gcOptions: createParams.gcOptions ?? {},
			baseSnapshot: createParams.baseSnapshot,
			baseLogger: mc.logger,
			existing,
			metadata,
			createContainerMetadata: {
				createContainerRuntimeVersion: pkgVersion,
				createContainerTimestamp: Date.now(),
			},
			isSummarizerClient,
			readAndParseBlob: async <T>(id: string) => gcBlobsMap.get(id) as T,
			getNodePackagePath: async (nodeId: string) => testPkgPath,
			getLastSummaryTimestampMs: () => Date.now(),
			activeConnection: () => true,
			getContainerDiagnosticId: () => "someDocId",
		});
	}
	let gc: GcWithPrivates | undefined;

	before(() => {
		clock = useFakeTimers();
	});

	beforeEach(() => {
		gc = undefined;
		mockLogger = new MockLogger();
		mc = mixinMonitoringContext(mockLogger, configProvider(injectedSettings));
	});

	afterEach(() => {
		clock.reset();
		mockLogger.clear();
		injectedSettings = {};
		defaultGCData = { gcNodes: {} };
		gc?.dispose();
	});

	after(() => {
		clock.restore();
	});

	it("Session expiry closes container", () => {
		let closeCalled = false;
		function closeCalledAfterExactTicks(ticks: number) {
			clock.tick(ticks - 1);
			if (closeCalled) {
				return false;
			}
			clock.tick(1);
			return closeCalled;
		}

		gc = createGarbageCollector(
			{},
			undefined /* gcBlobsMap */,
			undefined /* gcMetadata */,
			() => {
				closeCalled = true;
			},
		) as GcWithPrivates;
		assert(
			closeCalledAfterExactTicks(defaultSessionExpiryDurationMs),
			"Close should have been called at exactly defaultSessionExpiryDurationMs",
		);
	});

	describe("errors when unreferenced objects are used after they are inactive / deleted", () => {
		// Mock node loaded and changed activity for all the nodes in the graph.
		async function mockNodeChangesAndRunGC(garbageCollector: IGarbageCollector) {
			nodes.forEach((nodeId) => {
				garbageCollector.nodeUpdated(nodeId, "Loaded", Date.now(), testPkgPath);
				garbageCollector.nodeUpdated(nodeId, "Changed", Date.now(), testPkgPath);
			});
			await garbageCollector.collectGarbage({});
		}

		beforeEach(async () => {
			// Set up the reference graph such that all nodes are referenced. Add in a couple of cycles in the graph.
			// Here's a diagram showing the references:
			// 0 - 1 - 2 - 3
			// |  /       /
			// |-/-------/
			defaultGCData.gcNodes["/"] = [nodes[0]];
			defaultGCData.gcNodes[nodes[0]] = [nodes[1]];
			defaultGCData.gcNodes[nodes[1]] = [nodes[0], nodes[2]];
			defaultGCData.gcNodes[nodes[2]] = [nodes[3]];
			defaultGCData.gcNodes[nodes[3]] = [nodes[0]];
		});

		const summarizerContainerTests = (
			timeout: number,
			mode: "inactive" | "sweep",
			revivedEventName: string,
			changedEventName: string,
			loadedEventName: string,
			expectDeleteLogs?: boolean,
		) => {
			const deleteEventName = "GarbageCollector:GC_SweepReadyObjects_Delete";
			// Validates that no unexpected event has been fired.
			function validateNoEvents() {
				mockLogger.assertMatchNone(
					[
						{ eventName: revivedEventName },
						{ eventName: changedEventName },
						{ eventName: loadedEventName },
						{ eventName: deleteEventName },
					],
					"unexpected events logged",
				);
			}

			const createGCOverride = (
				baseSnapshot?: ISnapshotTree,
				gcBlobsMap?: Map<string, IGarbageCollectionState | IGarbageCollectionDetailsBase>,
			) => {
				return createGarbageCollector({ baseSnapshot }, gcBlobsMap, {
					sweepTimeoutMs: mode === "sweep" ? timeout : undefined,
				});
			};

			it("doesn't generate events for referenced nodes", async () => {
				const garbageCollector = createGCOverride();

				// Run garbage collection on the default GC data where everything is referenced.
				await garbageCollector.collectGarbage({});

				// Advance the clock just before the timeout and validate no events are generated.
				clock.tick(timeout - 1);
				await mockNodeChangesAndRunGC(garbageCollector);
				validateNoEvents();

				// Advance the clock to expire the timeout.
				clock.tick(1);

				// Update all nodes again. Validate that no unexpected events are generated since everything is referenced.
				await mockNodeChangesAndRunGC(garbageCollector);
				validateNoEvents();
			});

			it("generates events for nodes that are used after time out", async () => {
				const garbageCollector = createGCOverride();

				// Remove node 2's reference from node 1. This should make node 2 and node 3 unreferenced.
				defaultGCData.gcNodes[nodes[1]] = [];

				await garbageCollector.collectGarbage({});

				// Advance the clock just before the timeout and validate no unexpected events are logged.
				clock.tick(timeout - 1);
				await mockNodeChangesAndRunGC(garbageCollector);
				validateNoEvents();

				// Expire the timeout and validate that all events for node 2 and node 3 are logged.
				clock.tick(1);
				await mockNodeChangesAndRunGC(garbageCollector);
				const expectedEvents: Omit<ITelemetryBaseEvent, "category">[] = [];

				if (expectDeleteLogs) {
					expectedEvents.push({
						eventName: deleteEventName,
						timeout,
						id: tagAsCodeArtifact(JSON.stringify([nodes[2], nodes[3]])),
					});
				} else {
					assert(
						!mockLogger.events.some((event) => event.eventName === deleteEventName),
						"Should not have any delete events logged",
					);
				}
				expectedEvents.push(
					{
						eventName: loadedEventName,
						timeout,
						id: tagAsCodeArtifact(nodes[2]),
						pkg: eventPkg,
						createContainerRuntimeVersion: pkgVersion,
					},
					{
						eventName: changedEventName,
						timeout,
						id: tagAsCodeArtifact(nodes[2]),
						pkg: eventPkg,
						createContainerRuntimeVersion: pkgVersion,
					},
					{
						eventName: loadedEventName,
						timeout,
						id: tagAsCodeArtifact(nodes[3]),
						pkg: eventPkg,
						createContainerRuntimeVersion: pkgVersion,
					},
					{
						eventName: changedEventName,
						timeout,
						id: tagAsCodeArtifact(nodes[3]),
						pkg: eventPkg,
						createContainerRuntimeVersion: pkgVersion,
					},
				);
				mockLogger.assertMatch(
					expectedEvents,
					"all events not generated as expected",
					true /* inlineDetailsProp */,
				);

				// Add reference from node 1 to node 3 and validate that we get a revived event.
				garbageCollector.addedOutboundReference(nodes[1], nodes[3]);
				await garbageCollector.collectGarbage({});
				mockLogger.assertMatch(
					[
						{
							eventName: revivedEventName,
							timeout,
							id: tagAsCodeArtifact(nodes[3]),
							pkg: eventPkg,
							fromId: tagAsCodeArtifact(nodes[1]),
						},
					],
					"revived event not generated as expected",
					true /* inlineDetailsProp */,
				);
			});

			it("generates only revived event when an inactive node is changed and revived", async () => {
				const garbageCollector = createGCOverride();

				// Remove node 2's reference from node 1. This should make node 2 and node 3 unreferenced.
				defaultGCData.gcNodes[nodes[1]] = [];

				await garbageCollector.collectGarbage({});

				// Advance the clock just before the timeout and validate no unexpected events are logged.
				clock.tick(timeout - 1);
				await mockNodeChangesAndRunGC(garbageCollector);
				validateNoEvents();

				// Expire the timeout and validate that only revived event is generated for node 2.
				clock.tick(1);
				garbageCollector.nodeUpdated(nodes[2], "Changed", Date.now(), testPkgPath);
				garbageCollector.nodeUpdated(nodes[2], "Loaded", Date.now(), testPkgPath);
				garbageCollector.addedOutboundReference(nodes[1], nodes[2]);
				await garbageCollector.collectGarbage({});

				for (const event of mockLogger.events) {
					assert.notStrictEqual(
						event.eventName,
						loadedEventName,
						"Unexpected loaded event logged",
					);
					assert.notStrictEqual(
						event.eventName,
						changedEventName,
						"Unexpected changed event logged",
					);
				}
				mockLogger.assertMatch(
					[
						{
							eventName: revivedEventName,
							timeout,
							id: tagAsCodeArtifact(nodes[2]),
							pkg: eventPkg,
							fromId: tagAsCodeArtifact(nodes[1]),
						},
					],
					"revived event not logged as expected",
					true /* inlineDetailsProp */,
				);
			});

			it("generates events once per node", async () => {
				const garbageCollector = createGCOverride();

				// Remove node 3's reference from node 2.
				defaultGCData.gcNodes[nodes[2]] = [];

				await garbageCollector.collectGarbage({});

				// Advance the clock just before the timeout and validate no unexpected events are logged.
				clock.tick(timeout - 1);
				await mockNodeChangesAndRunGC(garbageCollector);
				validateNoEvents();

				// Expire the timeout and validate that all events for node 2 and node 3 are logged.
				clock.tick(1);
				await mockNodeChangesAndRunGC(garbageCollector);
				const expectedEvents: Omit<ITelemetryBaseEvent, "category">[] = [];
				if (expectDeleteLogs) {
					expectedEvents.push({
						eventName: deleteEventName,
						timeout,
						id: tagAsCodeArtifact(JSON.stringify([nodes[3]])),
					});
				} else {
					assert(
						!mockLogger.events.some((event) => event.eventName === deleteEventName),
						"Should not have any delete events logged",
					);
				}
				expectedEvents.push(
					{
						eventName: loadedEventName,
						timeout,
						id: tagAsCodeArtifact(nodes[3]),
						pkg: eventPkg,
					},
					{
						eventName: changedEventName,
						timeout,
						id: tagAsCodeArtifact(nodes[3]),
						pkg: eventPkg,
					},
				);
				mockLogger.assertMatch(
					expectedEvents,
					"all events not generated as expected",
					true /* inlineDetailsProp */,
				);

				// Update all nodes again. There shouldn't be any more events since for each node the event is only once.
				await mockNodeChangesAndRunGC(garbageCollector);
				validateNoEvents();
			});

			/**
			 * Here, the base snapshot contains nodes that have timed out. The test validates that we generate errors
			 * when these nodes are used.
			 */
			it("generates events for nodes that time out on load", async () => {
				// Create GC state where node 3's unreferenced time was > timeout ms ago.
				// This means this node should time out as soon as its data is loaded.

				// Create a snapshot tree to be used as the GC snapshot tree.
				const gcSnapshotTree = getDummySnapshotTree();
				const gcBlobId = "root";
				// Add a GC blob with key that start with `gcBlobPrefix` to the GC snapshot tree. The blob Id for this
				// is generated by server in real scenarios but we use a static id here for testing.
				gcSnapshotTree.blobs[`${gcBlobPrefix}_${gcBlobId}`] = gcBlobId;

				// Create a base snapshot that contains the GC snapshot tree.
				const baseSnapshot = getDummySnapshotTree();
				baseSnapshot.trees[gcTreeKey] = gcSnapshotTree;

				// Create GC state with node 3 expired. This will be returned when the garbage collector asks
				// for the GC blob with `gcBlobId`.
				const gcState: IGarbageCollectionState = { gcNodes: {} };
				const node3Data: IGarbageCollectionNodeData = {
					outboundRoutes: [],
					unreferencedTimestampMs: Date.now() - (timeout + 100),
				};
				gcState.gcNodes[nodes[3]] = node3Data;

				const gcBlobMap: Map<string, IGarbageCollectionState> = new Map([
					[gcBlobId, gcState],
				]);
				const garbageCollector = createGCOverride(baseSnapshot, gcBlobMap);

				// Remove node 3's reference from node 2 so that it is still unreferenced.
				defaultGCData.gcNodes[nodes[2]] = [];

				// Run GC to trigger loading the GC details from the base summary. Will also generate Delete logs
				await garbageCollector.collectGarbage({});
				// Validate that the sweep ready event is logged when GC runs after load.
				if (expectDeleteLogs) {
					mockLogger.assertMatch(
						[
							{
								eventName: deleteEventName,
								timeout,
								id: tagAsCodeArtifact(JSON.stringify([nodes[3]])),
							},
						],
						"sweep ready event not generated as expected",
						true /* inlineDetailsProp */,
					);
				} else {
					mockLogger.assertMatchNone(
						[{ eventName: deleteEventName }],
						"Should not have any delete events logged",
					);
				}

				// Validate that all events are logged as expected.
				garbageCollector.nodeUpdated(nodes[3], "Loaded", Date.now(), testPkgPath);
				garbageCollector.nodeUpdated(nodes[3], "Changed", Date.now(), testPkgPath);
				await garbageCollector.collectGarbage({});
				mockLogger.assertMatch(
					[
						{
							eventName: loadedEventName,
							timeout,
							id: tagAsCodeArtifact(nodes[3]),
							pkg: eventPkg,
						},
						{
							eventName: changedEventName,
							timeout,
							id: tagAsCodeArtifact(nodes[3]),
							pkg: eventPkg,
						},
					],
					"all events not generated as expected",
					true /* inlineDetailsProp */,
				);

				// Add reference from node 2 to node 3 and validate that revived event is logged.
				garbageCollector.addedOutboundReference(nodes[2], nodes[3]);
				await garbageCollector.collectGarbage({});
				mockLogger.assertMatch(
					[
						{
							eventName: revivedEventName,
							timeout,
							id: tagAsCodeArtifact(nodes[3]),
							pkg: eventPkg,
							fromId: tagAsCodeArtifact(nodes[2]),
						},
					],
					"revived event not generated as expected",
					true /* inlineDetailsProp */,
				);
			});

			/**
			 * Here, the base snapshot contains nodes that have timed out and the GC blob in snapshot is in old format. The
			 * test validates that we generate errors when these nodes are used.
			 */
			it("generates events for nodes that time out on load - old snapshot format", async () => {
				// Create GC details for node 3's GC blob whose unreferenced time was > timeout ms ago.
				// This means this node should time out as soon as its data is loaded.
				const node3GCDetails: IGarbageCollectionSummaryDetailsLegacy = {
					gcData: { gcNodes: { "/": [] } },
					unrefTimestamp: Date.now() - (timeout + 100),
				};
				const node3Snapshot = getDummySnapshotTree();
				const gcBlobId = "node3GCDetails";
				const attributesBlobId = "attributesBlob";
				node3Snapshot.blobs[gcTreeKey] = gcBlobId;
				node3Snapshot.blobs[dataStoreAttributesBlobName] = attributesBlobId;

				// Create a base snapshot that contains snapshot tree of node 3.
				const channelsTree = getDummySnapshotTree();
				channelsTree.trees[nodes[3].slice(1)] = node3Snapshot;
				const baseSnapshot = getDummySnapshotTree();
				baseSnapshot.trees[channelsTreeName] = channelsTree;

				// Set up the getNodeGCDetails function to return the GC details for node 3 when asked by garbage collector.
				const gcBlobMap = new Map([
					[gcBlobId, node3GCDetails],
					[attributesBlobId, {}],
				]);
				const garbageCollector = createGCOverride(baseSnapshot, gcBlobMap);

				// Remove node 3's reference from node 2 so that it is still unreferenced. The GC details from the base
				// summary is not loaded until the first time GC is run, so do that immediately.
				defaultGCData.gcNodes[nodes[2]] = [];
				await garbageCollector.collectGarbage({});

				// Since old snapshots get ignored now, we only accept new snapshot formats
				mockLogger.assertMatchNone(
					[{ eventName: deleteEventName }],
					"Should not have any delete events logged",
				);

				// Validate that no events are generated since none of the timeouts have passed
				garbageCollector.nodeUpdated(nodes[3], "Loaded", Date.now(), testPkgPath);
				garbageCollector.nodeUpdated(nodes[3], "Changed", Date.now(), testPkgPath);
				await garbageCollector.collectGarbage({});
				mockLogger.assertMatchNone(
					[
						{
							eventName: loadedEventName,
							timeout,
							id: tagAsCodeArtifact(nodes[3]),
							pkg: eventPkg,
						},
						{
							eventName: changedEventName,
							timeout,
							id: tagAsCodeArtifact(nodes[3]),
							pkg: eventPkg,
						},
					],
					"all events not generated as expected",
					true /* inlineDetailsProp */,
				);

				// No revived events should be logged as no timeouts should have occurred
				garbageCollector.addedOutboundReference(nodes[2], nodes[3]);
				await garbageCollector.collectGarbage({});
				mockLogger.assertMatchNone(
					[
						{
							eventName: revivedEventName,
							timeout,
							id: tagAsCodeArtifact(nodes[3]),
							pkg: eventPkg,
							fromId: tagAsCodeArtifact(nodes[2]),
						},
					],
					"revived event not generated as expected",
					true /* inlineDetailsProp */,
				);
			});

			/**
			 * Here, the base snapshot contains nodes that have timed out and the GC data in snapshot is present in multiple
			 * blobs. The test validates that we generate errors when these nodes are used.
			 */
			it(`generates events for nodes that time out on load - multi blob GC data`, async () => {
				const gcBlobMap: Map<string, IGarbageCollectionState> = new Map();
				const expiredTimestampMs = Date.now() - (timeout + 100);

				// Create three GC states to be added into separate GC blobs. Each GC state has a node whose unreferenced
				// time was > timeout ms ago. These three GC blobs are the added to the GC tree in summary.
				const blob1Id = "blob1";
				const blob1GCState: IGarbageCollectionState = { gcNodes: {} };
				blob1GCState.gcNodes[nodes[1]] = {
					outboundRoutes: [],
					unreferencedTimestampMs: expiredTimestampMs,
				};
				gcBlobMap.set(blob1Id, blob1GCState);

				const blob2Id = "blob2";
				const blob2GCState: IGarbageCollectionState = { gcNodes: {} };
				blob2GCState.gcNodes[nodes[2]] = {
					outboundRoutes: [],
					unreferencedTimestampMs: expiredTimestampMs,
				};
				gcBlobMap.set(blob2Id, blob2GCState);

				const blob3Id = "blob3";
				const blob3GCState: IGarbageCollectionState = { gcNodes: {} };
				blob3GCState.gcNodes[nodes[3]] = {
					outboundRoutes: [],
					unreferencedTimestampMs: expiredTimestampMs,
				};
				gcBlobMap.set(blob3Id, blob3GCState);

				// Create a GC snapshot tree and add the above three GC blob ids to it.
				const gcSnapshotTree = getDummySnapshotTree();
				gcSnapshotTree.blobs[`${gcBlobPrefix}_${blob1Id}`] = blob1Id;
				gcSnapshotTree.blobs[`${gcBlobPrefix}_${blob2Id}`] = blob2Id;
				gcSnapshotTree.blobs[`${gcBlobPrefix}_${blob3Id}`] = blob3Id;

				// Create a base snapshot that contains the above GC snapshot tree.
				const baseSnapshot = getDummySnapshotTree();
				baseSnapshot.trees[gcTreeKey] = gcSnapshotTree;

				const garbageCollector = createGCOverride(baseSnapshot, gcBlobMap);

				// For the nodes in the GC snapshot blobs, remove their references from the default GC data.
				defaultGCData.gcNodes[nodes[0]] = [];
				defaultGCData.gcNodes[nodes[1]] = [];
				defaultGCData.gcNodes[nodes[2]] = [];

				await garbageCollector.collectGarbage({});
				// Validate that the sweep ready event is logged when GC runs after load.
				if (expectDeleteLogs) {
					mockLogger.assertMatch(
						[
							{
								eventName: deleteEventName,
								timeout,
								id: tagAsCodeArtifact(
									JSON.stringify([nodes[1], nodes[2], nodes[3]]),
								),
							},
						],
						"sweep ready event not generated as expected",
						true /* inlineDetailsProp */,
					);
				} else {
					mockLogger.assertMatchNone(
						[{ eventName: deleteEventName }],
						"Should not have any delete events logged",
					);
				}

				// Validate that all events are logged as expected.
				garbageCollector.nodeUpdated(nodes[3], "Loaded", Date.now(), testPkgPath);
				garbageCollector.nodeUpdated(nodes[1], "Changed", Date.now(), testPkgPath);
				garbageCollector.nodeUpdated(nodes[2], "Changed", Date.now(), testPkgPath);
				await garbageCollector.collectGarbage({});
				mockLogger.assertMatch(
					[
						{
							eventName: loadedEventName,
							timeout,
							id: tagAsCodeArtifact(nodes[3]),
							pkg: eventPkg,
						},
						{
							eventName: changedEventName,
							timeout,
							id: tagAsCodeArtifact(nodes[1]),
							pkg: eventPkg,
						},
						{
							eventName: changedEventName,
							timeout,
							id: tagAsCodeArtifact(nodes[2]),
							pkg: eventPkg,
						},
					],
					"all events not generated as expected",
					true /* inlineDetailsProp */,
				);
			});
		};

		describe("Inactive events (summarizer container)", () => {
			const inactiveTimeoutMs = 500;

			beforeEach(() => {
				injectedSettings["Fluid.GarbageCollection.TestOverride.InactiveTimeoutMs"] =
					inactiveTimeoutMs;
			});

			summarizerContainerTests(
				inactiveTimeoutMs,
				"inactive",
				"GarbageCollector:InactiveObject_Revived",
				"GarbageCollector:InactiveObject_Changed",
				"GarbageCollector:InactiveObject_Loaded",
			);
		});

		describe("SweepReady events (summarizer container)", () => {
			summarizerContainerTests(
				sweepTimeoutMs,
				"sweep",
				"GarbageCollector:SweepReadyObject_Revived",
				"GarbageCollector:SweepReadyObject_Changed",
				"GarbageCollector:SweepReadyObject_Loaded",
				true, // expectDeleteLogs
			);
		});

		describe("SweepReady events - Delete log disabled (summarizer container)", () => {
			beforeEach(() => {
				injectedSettings[disableSweepLogKey] = true;
			});

			summarizerContainerTests(
				sweepTimeoutMs,
				"sweep",
				"GarbageCollector:SweepReadyObject_Revived",
				"GarbageCollector:SweepReadyObject_Changed",
				"GarbageCollector:SweepReadyObject_Loaded",
				false, // expectDeleteLogs
			);
		});

		describe("GC version changes", () => {
			function getSnapshotWithGCVersion(gcVersion: GCVersion) {
				// Create a snapshot tree to be used as the GC snapshot tree.
				const gcSnapshotTree = getDummySnapshotTree();
				const gcBlobId = "root";
				// Add a GC blob with key that start with `blob` to the GC snapshot tree. The blob Id for this
				// is generated by server in real scenarios but we use a static id here for testing.
				gcSnapshotTree.blobs[`${gcBlobPrefix}_${gcBlobId}`] = gcBlobId;

				// Create GC state with a node. This will be returned when the garbage collector asks for the GC blob
				// with `gcBlobId`.
				const gcState: IGarbageCollectionState = { gcNodes: {} };
				const nodeData: IGarbageCollectionNodeData = {
					outboundRoutes: [],
					unreferencedTimestampMs: 123,
				};
				gcState.gcNodes[nodes[0]] = nodeData;

				// Create a tombstone blob. This will be returned when the garbage collector asks for tombstone blob.
				const gcTombstoneBlobId = "tombstone";
				gcSnapshotTree.blobs[gcTombstoneBlobKey] = gcTombstoneBlobId;
				const tombstones = [nodes[0]];

				// Create a deleted nodes blob. This will be returned when the garbage collector asks for deleted
				// nodes blob.
				const gcDeletedBlobId = "deletedNodes";
				gcSnapshotTree.blobs[gcDeletedBlobKey] = gcDeletedBlobId;
				const deletedBlobs = [nodes[0]];

				// Create a snapshot that contains the GC snapshot tree.
				const snapshotTree = getDummySnapshotTree();
				snapshotTree.trees[gcTreeKey] = gcSnapshotTree;

				const metadataBlobId = "metadata";
				const metadata: IContainerRuntimeMetadata = {
					gcFeature: gcVersion,
					summaryFormatVersion: 1,
					message: undefined,
				};
				snapshotTree.blobs[metadataBlobName] = metadataBlobId;

				const gcBlobsMap: Map<string, any> = new Map();
				gcBlobsMap.set(gcBlobId, gcState);
				gcBlobsMap.set(gcTombstoneBlobId, tombstones);
				gcBlobsMap.set(gcDeletedBlobId, deletedBlobs);
				gcBlobsMap.set(metadataBlobId, metadata);

				return { snapshotTree, gcBlobsMap };
			}

			function createGCOverride(gcFeature: GCVersion) {
				const gcMetadata: IGCMetadata = {
					gcFeature,
				};
				const { snapshotTree, gcBlobsMap } = getSnapshotWithGCVersion(gcFeature);
				return createGarbageCollector(
					{ baseSnapshot: snapshotTree },
					gcBlobsMap,
					gcMetadata,
				) as GcWithPrivates;
			}

			it("reads all GC data from base snapshot when GC version does not change", async () => {
				const garbageCollector = createGCOverride(stableGCVersion);

				// GC state, tombstone state and deleted nodes should all be read from base snapshot.
				const baseSnapshotData = await garbageCollector.baseSnapshotDataP;
				assert(
					baseSnapshotData !== undefined,
					"base snapshot was not initialized correctly",
				);
				assert(
					baseSnapshotData.gcState !== undefined,
					"GC state in base snapshot should not be available",
				);
				assert(
					baseSnapshotData.tombstones !== undefined,
					"Tombstone state in base snapshot should be available",
				);
				assert(
					baseSnapshotData.deletedNodes !== undefined,
					"Deleted nodes in base snapshot should be available",
				);

				// Initialize from the base state and validate that tombstones and deleted state both have one entry
				// as per the base snapshot.
				await garbageCollector.initializeBaseState();
				assert.strictEqual(
					garbageCollector.tombstones.length,
					1,
					"Expecting 1 tombstone node",
				);
				assert.strictEqual(
					garbageCollector.deletedNodes.size,
					1,
					"Expecting 1 deleted node",
				);
			});

			it("discards GC state and tombstone state in base snapshot when GC version changes", async () => {
				const garbageCollector = createGCOverride(stableGCVersion + 1);

				// GC state and tombstone state should be discarded but deleted nodes should be read from base snapshot.
				const baseSnapshotData = await garbageCollector.baseSnapshotDataP;
				assert(
					baseSnapshotData !== undefined,
					"base snapshot was not initialized correctly",
				);
				assert(
					baseSnapshotData.gcState === undefined,
					"GC state in base snapshot should be undefined when GC version changes",
				);
				assert(
					baseSnapshotData.tombstones === undefined,
					"Tombstone state in base snapshot should be undefined when GC version changes",
				);
				assert(
					baseSnapshotData.deletedNodes !== undefined,
					"Deleted nodes in base snapshot should be available",
				);

				// Initialize from the base state and validate that tombstones has 0 entry because it was discarded.
				// Deleted nodes should have one entry because it is still used.
				await garbageCollector.initializeBaseState();
				assert.strictEqual(
					garbageCollector.tombstones.length,
					0,
					"Expecting no tombstone nodes",
				);
				assert.strictEqual(
					garbageCollector.deletedNodes.size,
					1,
					"Expecting 1 deleted node",
				);
			});

			it("reads all GC data from when refreshing from snapshot with same GC version", async () => {
				const garbageCollector = createGCOverride(stableGCVersion);
				await garbageCollector.initializeBaseState();

				// Get a snapshot with the current GC version and refresh latest summary state from it.
				const { snapshotTree, gcBlobsMap } = getSnapshotWithGCVersion(stableGCVersion);
				const refreshSummaryResult: RefreshSummaryResult = {
					latestSummaryUpdated: true,
					wasSummaryTracked: false, // Indicates that state has to be updated from the snapshot in the result.
					summaryRefSeq: 0,
					snapshotTree,
				};
				await garbageCollector.refreshLatestSummary(
					undefined,
					refreshSummaryResult,
					async <T>(id: string) => gcBlobsMap.get(id) as T,
				);

				// The latest summary state should all be updated from the snapshot.
				assert(
					garbageCollector.summaryStateTracker.latestSummaryData !== undefined,
					"Latest summary data not updated",
				);
				assert(
					garbageCollector.summaryStateTracker.latestSummaryData.serializedGCState !==
						undefined,
					"Latest summary GC state not updated",
				);
				assert(
					garbageCollector.summaryStateTracker.latestSummaryData.serializedTombstones !==
						undefined,
					"Latest summary tombstone state not updated",
				);
				assert(
					garbageCollector.summaryStateTracker.latestSummaryData
						.serializedDeletedNodes !== undefined,
					"Latest summary deleted nodes not updated",
				);
			});

			it("discards all GC data from when refreshing from snapshot with different GC version", async () => {
				const garbageCollector = createGCOverride(stableGCVersion);
				await garbageCollector.initializeBaseState();

				// Get a snapshot with different GC version from current and refresh latest summary state from it.
				const { snapshotTree, gcBlobsMap } = getSnapshotWithGCVersion(stableGCVersion + 1);
				const refreshSummaryResult: RefreshSummaryResult = {
					latestSummaryUpdated: true,
					wasSummaryTracked: false, // Indicates that state has to be updated from the snapshot in the result.
					summaryRefSeq: 0,
					snapshotTree,
				};
				await garbageCollector.refreshLatestSummary(
					undefined,
					refreshSummaryResult,
					async <T>(id: string) => gcBlobsMap.get(id) as T,
				);

				// Only the deleted nodes state should be updated from this snapshot since the GC version changed.
				assert(
					garbageCollector.summaryStateTracker.latestSummaryData !== undefined,
					"Latest summary data not updated",
				);
				assert(
					garbageCollector.summaryStateTracker.latestSummaryData.serializedGCState ===
						undefined,
					"Latest summary GC state should now be undefined",
				);
				assert(
					garbageCollector.summaryStateTracker.latestSummaryData.serializedTombstones ===
						undefined,
					"Latest summary tombstone state should now be undefined",
				);
				assert(
					garbageCollector.summaryStateTracker.latestSummaryData
						.serializedDeletedNodes !== undefined,
					"Latest summary GC deleted nodes should be updated",
				);
			});
		});

		it("generates both inactive and sweep ready events when nodes are used after time out", async () => {
			const inactiveTimeoutMs = 500;
			injectedSettings["Fluid.GarbageCollection.TestOverride.InactiveTimeoutMs"] =
				inactiveTimeoutMs;

			const garbageCollector = createGarbageCollector({});

			// Remove node 2's reference from node 1. This should make node 2 and node 3 unreferenced.
			defaultGCData.gcNodes[nodes[1]] = [];
			await garbageCollector.collectGarbage({});

			// Advance the clock to trigger inactive timeout and validate that we get inactive events.
			clock.tick(inactiveTimeoutMs + 1);
			await mockNodeChangesAndRunGC(garbageCollector);
			mockLogger.assertMatch(
				[
					{
						eventName: "GarbageCollector:InactiveObject_Loaded",
						timeout: inactiveTimeoutMs,
						id: tagAsCodeArtifact(nodes[2]),
					},
					{
						eventName: "GarbageCollector:InactiveObject_Changed",
						timeout: inactiveTimeoutMs,
						id: tagAsCodeArtifact(nodes[2]),
					},
					{
						eventName: "GarbageCollector:InactiveObject_Loaded",
						timeout: inactiveTimeoutMs,
						id: tagAsCodeArtifact(nodes[3]),
					},
					{
						eventName: "GarbageCollector:InactiveObject_Changed",
						timeout: inactiveTimeoutMs,
						id: tagAsCodeArtifact(nodes[3]),
					},
				],
				"inactive events not generated as expected",
				true /* inlineDetailsProp */,
			);

			// Advance the clock to trigger sweep timeout and validate that we get sweep ready events.
			clock.tick(sweepTimeoutMs - inactiveTimeoutMs);
			await mockNodeChangesAndRunGC(garbageCollector);
			mockLogger.assertMatch(
				[
					{
						eventName: "GarbageCollector:SweepReadyObject_Loaded",
						timeout: sweepTimeoutMs,
						id: tagAsCodeArtifact(nodes[2]),
					},
					{
						eventName: "GarbageCollector:SweepReadyObject_Changed",
						timeout: sweepTimeoutMs,
						id: tagAsCodeArtifact(nodes[2]),
					},
					{
						eventName: "GarbageCollector:SweepReadyObject_Loaded",
						timeout: sweepTimeoutMs,
						id: tagAsCodeArtifact(nodes[3]),
					},
					{
						eventName: "GarbageCollector:SweepReadyObject_Changed",
						timeout: sweepTimeoutMs,
						id: tagAsCodeArtifact(nodes[3]),
					},
				],
				"sweep ready events not generated as expected",
				true /* inlineDetailsProp */,
			);
		});
	});

	describe("Deleted blobs in GC summary tree", () => {
		it("correctly reads and write deleted blobs in summary", async () => {
			// Set up the GC reference graph to have something to work with.
			defaultGCData.gcNodes["/"] = [nodes[0]];

			// Create a snapshot tree to be used as the GC snapshot tree.
			const gcSnapshotTree = getDummySnapshotTree();
			// Add a blob to the tree for deleted nodes.
			const deletedNodesBlobId = "deletedNodes";
			gcSnapshotTree.blobs[gcDeletedBlobKey] = deletedNodesBlobId;
			const deletedNodeIds = [...nodes];
			// Add deleted nodes list the blobs map that will service read and parse blob calls from GC.
			const gcBlobsMap: Map<string, string[]> = new Map([
				[deletedNodesBlobId, deletedNodeIds],
			]);
			// Create a base snapshot that contains the GC snapshot tree.
			const baseSnapshot = getDummySnapshotTree();
			baseSnapshot.trees[gcTreeKey] = gcSnapshotTree;

			// Create and initialize garbage collector.
			const garbageCollector = createGarbageCollector({ baseSnapshot }, gcBlobsMap);
			await garbageCollector.initializeBaseState();

			// The nodes in deletedNodeIds should be marked as deleted.
			for (const nodeId of deletedNodeIds) {
				assert(
					garbageCollector.isNodeDeleted(nodeId) === true,
					`${nodeId} should be marked deleted`,
				);
			}

			await garbageCollector.collectGarbage({});
			// Summarize with fullTree as true so that the deleted nodes are written as a blob and can be validated.
			const summaryTree = garbageCollector.summarize(
				true /* fullTree */,
				true /* trackState */,
			);
			assert(summaryTree?.summary.type === SummaryType.Tree, "The summary should be a tree");

			// Get the deleted node ids from summary and validate that its the same as the one GC loaded from.
			const deletedNodesBlob = summaryTree.summary.tree[gcDeletedBlobKey];
			assert(
				deletedNodesBlob.type === SummaryType.Blob,
				"Deleted blob not present in summary",
			);
			const deletedNodeIdsInSummary = JSON.parse(
				deletedNodesBlob.content as string,
			) as string[];
			assert.deepStrictEqual(
				deletedNodeIdsInSummary,
				deletedNodeIds,
				"Unexpected deleted nodes in summary",
			);
		});

		it("writes handle for deleted blobs when its unchanged", async () => {
			// Set up the GC reference graph to have something to work with.
			defaultGCData.gcNodes["/"] = [nodes[0]];

			// Create a snapshot tree to be used as the GC snapshot tree.
			const gcSnapshotTree = getDummySnapshotTree();
			// Add a blob to the tree for deleted nodes.
			const deletedNodesBlobId = "deletedNodes";
			gcSnapshotTree.blobs[gcDeletedBlobKey] = deletedNodesBlobId;
			const deletedNodeIds = [...nodes];
			// Add deleted nodes list the blobs map that will service read and parse blob calls from GC.
			const gcBlobsMap: Map<string, string[]> = new Map([
				[deletedNodesBlobId, deletedNodeIds],
			]);
			// Create a base snapshot that contains the GC snapshot tree.
			const baseSnapshot = getDummySnapshotTree();
			baseSnapshot.trees[gcTreeKey] = gcSnapshotTree;

			// Create and initialize garbage collector.
			const garbageCollector = createGarbageCollector({ baseSnapshot }, gcBlobsMap);
			await garbageCollector.initializeBaseState();

			// Run GC and summarize. The summary should contain the deleted nodes.
			await garbageCollector.collectGarbage({});
			const gcSummary = garbageCollector.summarize(
				false /* fullTree */,
				true /* trackState */,
			);
			assert(gcSummary?.summary.type === SummaryType.Tree, "The summary should be a tree");

			// Get the deleted node ids from summary and validate that its the same as the one GC loaded from.
			const deletedNodesBlob = gcSummary.summary.tree[gcDeletedBlobKey];
			assert(
				deletedNodesBlob.type === SummaryType.Handle,
				"Deleted nodes state should be a handle",
			);

			const refreshSummaryResult: RefreshSummaryResult = {
				latestSummaryUpdated: true,
				wasSummaryTracked: true,
				summaryRefSeq: 0,
			};
			await garbageCollector.refreshLatestSummary(
				undefined,
				refreshSummaryResult,
				parseNothing,
			);

			// Run GC and summarize again. The whole GC summary should now be a summary handle.
			await garbageCollector.collectGarbage({});
			const gcSummary2 = garbageCollector.summarize(
				false /* fullTree */,
				true /* trackState */,
			);
			assert(
				gcSummary2?.summary.type === SummaryType.Handle,
				"The summary should be a handle",
			);
		});
	});

	describe("GC completed runs", () => {
		const gcEndEvent = "GarbageCollector:GarbageCollection_end";

		it("increments GC completed runs in logged events correctly", async () => {
			const garbageCollector = createGarbageCollector();

			await garbageCollector.collectGarbage({});
			mockLogger.assertMatch(
				[{ eventName: gcEndEvent, completedGCRuns: 0 }],
				"completedGCRuns should be 0 since this event was logged before first GC run completed",
			);

			await garbageCollector.collectGarbage({});
			mockLogger.assertMatch(
				[{ eventName: gcEndEvent, completedGCRuns: 1 }],
				"completedGCRuns should be 1 since this event was logged after first GC run completed",
			);

			await garbageCollector.collectGarbage({});
			mockLogger.assertMatch(
				[{ eventName: gcEndEvent, completedGCRuns: 2 }],
				"completedGCRuns should be 2 since this event was logged after second GC run completed",
			);

			// The GC run count should reset for new garbage collector.
			const garbageCollector2 = createGarbageCollector();
			await garbageCollector2.collectGarbage({});
			mockLogger.assertMatch(
				[{ eventName: gcEndEvent, completedGCRuns: 0 }],
				"completedGCRuns should be 0 since this event was logged before first GC run in new garbage collector",
			);
		});
	});

	/*
	 * These tests validate scenarios where nodes that are referenced between summaries have their unreferenced
	 * timestamp updated. These scenarios fall into the following categories:
	 * 1. Nodes transition from unreferenced -> referenced -> unreferenced between 2 summaries - In these scenarios
	 *    when GC runs, it should detect that the node was referenced and update its unreferenced timestamp.
	 * 2. Unreferenced nodes are referenced from other unreferenced nodes - In this case, even though the node remains
	 *    unreferenced, its unreferenced timestamp should be updated.
	 *
	 * In these tests, V = nodes and E = edges between nodes. Root nodes that are always referenced are marked as *.
	 */
	describe("References between summaries", () => {
		let garbageCollector: IGarbageCollector;
		const nodeA = "/A";
		const nodeB = "/B";
		const nodeC = "/C";
		const nodeD = "/D";
		const nodeE = "/A/E";

		// Runs GC and returns the unreferenced timestamps of all nodes in the GC summary.
		async function getUnreferencedTimestamps() {
			// Advance the clock by 1 tick so that the unreferenced timestamp is updated in between runs.
			clock.tick(1);

			await garbageCollector.collectGarbage({});

			const summaryTree = garbageCollector.summarize(true, false)?.summary;
			assert(summaryTree !== undefined, "Nothing to summarize after running GC");
			assert(summaryTree.type === SummaryType.Tree, "Expecting a summary tree!");

			let rootGCState: IGarbageCollectionState = { gcNodes: {} };
			for (const key of Object.keys(summaryTree.tree)) {
				// Skip blobs that do not start with the GC prefix.
				if (!key.startsWith(gcBlobPrefix)) {
					continue;
				}

				const gcBlob = summaryTree.tree[key];
				assert(gcBlob?.type === SummaryType.Blob, `GC blob not available`);
				const gcState = JSON.parse(gcBlob.content as string) as IGarbageCollectionState;
				// Merge the GC state of this blob into the root GC state.
				rootGCState = concatGarbageCollectionStates(rootGCState, gcState);
			}
			const nodeTimestamps: Map<string, number | undefined> = new Map();
			for (const [nodeId, nodeData] of Object.entries(rootGCState.gcNodes)) {
				nodeTimestamps.set(nodeId, nodeData.unreferencedTimestampMs);
			}
			return nodeTimestamps;
		}

		beforeEach(() => {
			defaultGCData.gcNodes = {};
			garbageCollector = createGarbageCollector();
		});

		describe("Nodes transitioning from unreferenced -> referenced -> unreferenced", () => {
			/**
			 * Validates that we can detect references that were added and then removed.
			 * 1. Summary 1 at t1. V = [A*, B]. E = []. B has unreferenced time t1.
			 * 2. Reference from A to B added. E = [A -\> B].
			 * 3. Reference from A to B removed. E = [].
			 * 4. Summary 2 at t2. V = [A*, B]. E = []. B has unreferenced time t2.
			 * Validates that the unreferenced time for B is t2 which is \> t1.
			 */
			it(`Scenario 1 - Reference added and then removed`, async () => {
				// Initialize nodes A and B.
				defaultGCData.gcNodes["/"] = [nodeA];
				defaultGCData.gcNodes[nodeA] = [];
				defaultGCData.gcNodes[nodeB] = [];

				// 1. Run GC and generate summary 1. E = [].
				const timestamps1 = await getUnreferencedTimestamps();
				assert(timestamps1.get(nodeA) === undefined, "A should be referenced");

				const nodeBTime1 = timestamps1.get(nodeB);
				assert(nodeBTime1 !== undefined, "B should have unreferenced timestamp");

				// 2. Add reference from A to B. E = [A -\> B].
				garbageCollector.addedOutboundReference(nodeA, nodeB);
				defaultGCData.gcNodes[nodeA] = [nodeB];

				// 3. Remove reference from A to B. E = [].
				defaultGCData.gcNodes[nodeA] = [];

				// 4. Run GC and generate summary 2. E = [].
				const timestamps2 = await getUnreferencedTimestamps();
				assert(timestamps2.get(nodeA) === undefined, "A should be referenced");

				const nodeBTime2 = timestamps2.get(nodeB);

				assert(
					nodeBTime2 !== undefined && nodeBTime2 > nodeBTime1,
					"B's timestamp should have updated",
				);
			});

			/**
			 * Validates that we can detect references that were added transitively and then removed.
			 * 1. Summary 1 at t1. V = [A*, B, C]. E = [B -\> C]. B and C have unreferenced time t2.
			 * 2. Reference from A to B added. E = [A -\> B, B -\> C].
			 * 3. Reference from B to C removed. E = [A -\> B].
			 * 4. Reference from A to B removed. E = [].
			 * 5. Summary 2 at t2. V = [A*, B, C]. E = []. B and C have unreferenced time t2.
			 * Validates that the unreferenced time for B and C is t2 which is \> t1.
			 */
			it(`Scenario 2 - Reference transitively added and removed`, async () => {
				// Initialize nodes A, B and C.
				defaultGCData.gcNodes["/"] = [nodeA];
				defaultGCData.gcNodes[nodeA] = [];
				defaultGCData.gcNodes[nodeB] = [nodeC];
				defaultGCData.gcNodes[nodeC] = [];

				// 1. Run GC and generate summary 1. E = [B -\> C].
				const timestamps1 = await getUnreferencedTimestamps();
				assert(timestamps1.get(nodeA) === undefined, "A should be referenced");

				const nodeBTime1 = timestamps1.get(nodeB);
				const nodeCTime1 = timestamps1.get(nodeC);
				assert(nodeBTime1 !== undefined, "B should have unreferenced timestamp");
				assert(nodeCTime1 !== undefined, "C should have unreferenced timestamp");

				// 2. Add reference from A to B. E = [A -\> B, B -\> C].
				garbageCollector.addedOutboundReference(nodeA, nodeB);
				defaultGCData.gcNodes[nodeA] = [nodeB];

				// 3. Remove reference from B to C. E = [A -\> B].
				defaultGCData.gcNodes[nodeB] = [];

				// 4. Remove reference from A to B. E = [].
				defaultGCData.gcNodes[nodeA] = [];

				// 5. Run GC and generate summary 2. E = [].
				const timestamps2 = await getUnreferencedTimestamps();
				assert(timestamps2.get(nodeA) === undefined, "A should be referenced");

				const nodeBTime2 = timestamps2.get(nodeB);
				const nodeCTime2 = timestamps2.get(nodeC);
				assert(
					nodeBTime2 !== undefined && nodeBTime2 > nodeBTime1,
					"B's timestamp should have updated",
				);
				assert(
					nodeCTime2 !== undefined && nodeCTime2 > nodeCTime1,
					"C's timestamp should have updated",
				);
			});

			/**
			 * Validates that we can detect chain of references in which the first reference was added and then removed.
			 * 1. Summary 1 at t1. V = [A*, B, C, D]. E = [B -\> C, C -\> D]. B, C and D have unreferenced time t2.
			 * 2. Reference from A to B added. E = [A -\> B, B -\> C, C -\> D].
			 * 3. Reference from A to B removed. E = [B -\> C, C -\> D].
			 * 4. Summary 2 at t2. V = [A*, B, C, D]. E = [B -\> C, C -\> D]. B, C and D have unreferenced time t2.
			 * Validates that the unreferenced time for B, C and D is t2 which is \> t1.
			 */
			it(`Scenario 3 - Reference added through chain of references and removed`, async () => {
				// Initialize nodes A, B, C and D.
				defaultGCData.gcNodes["/"] = [nodeA];
				defaultGCData.gcNodes[nodeA] = [];
				defaultGCData.gcNodes[nodeB] = [nodeC];
				defaultGCData.gcNodes[nodeC] = [nodeD];
				defaultGCData.gcNodes[nodeD] = [];

				// 1. Run GC and generate summary 1. E = [B -\> C, C -\> D].
				const timestamps1 = await getUnreferencedTimestamps();
				assert(timestamps1.get(nodeA) === undefined, "A should be referenced");

				const nodeBTime1 = timestamps1.get(nodeB);
				const nodeCTime1 = timestamps1.get(nodeC);
				const nodeDTime1 = timestamps1.get(nodeD);
				assert(nodeBTime1 !== undefined, "B should have unreferenced timestamp");
				assert(nodeCTime1 !== undefined, "C should have unreferenced timestamp");
				assert(nodeDTime1 !== undefined, "D should have unreferenced timestamp");

				// 2. Add reference from A to B. E = [A -\> B, B -\> C, C -\> D].
				garbageCollector.addedOutboundReference(nodeA, nodeB);
				defaultGCData.gcNodes[nodeA] = [nodeB];

				// 3. Remove reference from A to B. E = [B -\> C, C -\> D].
				defaultGCData.gcNodes[nodeA] = [];

				// 4. Run GC and generate summary 2. E = [B -\> C, C -\> D].
				const timestamps2 = await getUnreferencedTimestamps();
				assert(timestamps2.get(nodeA) === undefined, "A should be referenced");

				const nodeBTime2 = timestamps2.get(nodeB);
				const nodeCTime2 = timestamps2.get(nodeC);
				const nodeDTime2 = timestamps2.get(nodeD);
				assert(
					nodeBTime2 !== undefined && nodeBTime2 > nodeBTime1,
					"B's timestamp should have updated",
				);
				assert(
					nodeCTime2 !== undefined && nodeCTime2 > nodeCTime1,
					"C's timestamp should have updated",
				);
				assert(
					nodeDTime2 !== undefined && nodeDTime2 > nodeDTime1,
					"D's timestamp should have updated",
				);
			});

			/**
			 * Validates that we can detect references that were added and removed via new nodes.
			 * 1. Summary 1 at t1. V = [A*, C]. E = []. C has unreferenced time t1.
			 * 2. Node B is created. E = [].
			 * 3. Reference from A to B added. E = [A -\> B].
			 * 4. Reference from B to C added. E = [A -\> B, B -\> C].
			 * 5. Reference from B to C removed. E = [A -\> B].
			 * 6. Summary 2 at t2. V = [A*, B, C]. E = [A -\> B]. C has unreferenced time t2.
			 * Validates that the unreferenced time for C is t2 which is \> t1.
			 */
			it(`Scenario 4 - Reference added via new nodes and removed`, async () => {
				// Initialize nodes A, B and C.
				defaultGCData.gcNodes["/"] = [nodeA];
				defaultGCData.gcNodes[nodeA] = [];
				defaultGCData.gcNodes[nodeC] = [];

				// 1. Run GC and generate summary 1. E = [].
				const timestamps1 = await getUnreferencedTimestamps();
				assert(timestamps1.get(nodeA) === undefined, "A should be referenced");

				const nodeCTime1 = timestamps1.get(nodeC);
				assert(nodeCTime1 !== undefined, "C should have unreferenced timestamp");

				// 2. Create node B, i.e., add B to GC data. E = [].
				defaultGCData.gcNodes[nodeB] = [];

				// 3. Add reference from A to B. E = [A -\> B].
				garbageCollector.addedOutboundReference(nodeA, nodeB);
				defaultGCData.gcNodes[nodeA] = [nodeB];

				// 4. Add reference from B to C. E = [A -\> B, B -\> C].
				garbageCollector.addedOutboundReference(nodeB, nodeC);
				defaultGCData.gcNodes[nodeB] = [nodeC];

				// 5. Remove reference from B to C. E = [A -\> B].
				defaultGCData.gcNodes[nodeB] = [];

				// 6. Run GC and generate summary 2. E = [A -\> B].
				const timestamps2 = await getUnreferencedTimestamps();
				assert(timestamps2.get(nodeA) === undefined, "A should be referenced");
				assert(timestamps2.get(nodeB) === undefined, "B should be referenced");

				const nodeCTime2 = timestamps2.get(nodeC);
				assert(
					nodeCTime2 !== undefined && nodeCTime2 > nodeCTime1,
					"C's timestamp should have updated",
				);
			});

			/**
			 * Validates that we can detect multiple references that were added and then removed by the same node.
			 * 1. Summary 1 at t1. V = [A*, B, C]. E = []. B and C have unreferenced time t1.
			 * 2. Reference from A to B added. E = [A -\> B].
			 * 3. Reference from A to C added. E = [A -\> B, A -\> C].
			 * 4. Reference from A to B removed. E = [A -\> C].
			 * 5. Reference from A to C removed. E = [].
			 * 6. Summary 2 at t2. V = [A*, B]. E = []. B and C have unreferenced time t2.
			 * Validates that the unreferenced time for B and C is t2 which is \> t1.
			 */
			it(`Scenario 5 - Multiple references added and then removed by same node`, async () => {
				// Initialize nodes A, B and C.
				defaultGCData.gcNodes["/"] = [nodeA];
				defaultGCData.gcNodes[nodeA] = [];
				defaultGCData.gcNodes[nodeB] = [];
				defaultGCData.gcNodes[nodeC] = [];

				// 1. Run GC and generate summary 1. E = [].
				const timestamps1 = await getUnreferencedTimestamps();
				assert(timestamps1.get(nodeA) === undefined, "A should be referenced");

				const nodeBTime1 = timestamps1.get(nodeB);
				const nodeCTime1 = timestamps1.get(nodeC);
				assert(nodeBTime1 !== undefined, "B should have unreferenced timestamp");
				assert(nodeCTime1 !== undefined, "C should have unreferenced timestamp");

				// 2. Add reference from A to B. E = [A -\> B].
				garbageCollector.addedOutboundReference(nodeA, nodeB);
				defaultGCData.gcNodes[nodeA] = [nodeB];

				// 3. Add reference from A to C. E = [A -\> B, A -\> C].
				garbageCollector.addedOutboundReference(nodeA, nodeC);
				defaultGCData.gcNodes[nodeA] = [nodeB, nodeC];

				// 4. Remove reference from A to B. E = [A -\> C].
				defaultGCData.gcNodes[nodeA] = [nodeC];

				// 5. Remove reference from A to C. E = [].
				defaultGCData.gcNodes[nodeA] = [];

				// 6. Run GC and generate summary 2. E = [].
				const timestamps2 = await getUnreferencedTimestamps();
				assert(timestamps2.get(nodeA) === undefined, "A should be referenced");

				const nodeBTime2 = timestamps2.get(nodeB);
				const nodeCTime2 = timestamps2.get(nodeC);
				assert(
					nodeCTime2 !== undefined && nodeCTime2 > nodeCTime1,
					"C's timestamp should have updated",
				);
				assert(
					nodeBTime2 !== undefined && nodeBTime2 > nodeBTime1,
					"B's timestamp should have updated",
				);
			});

			/**
			 * Validates that we generate error on detecting reference during GC that was not notified explicitly.
			 * 1. Summary 1 at t1. V = [A*]. E = [].
			 * 2. Node B is created. E = [].
			 * 3. Reference from A to B added without notifying GC. E = [A -\> B].
			 * 4. Summary 2 at t2. V = [A*, B]. E = [A -\> B].
			 * Validates that we log an error since B is detected as a referenced node but its reference was notified
			 * to GC.
			 */
			it(`Scenario 6 - Reference added without notifying GC`, async () => {
				// Initialize nodes A & D.
				defaultGCData.gcNodes["/"] = [nodeA, nodeD];
				defaultGCData.gcNodes[nodeA] = [];
				defaultGCData.gcNodes[nodeD] = [];

				// 1. Run GC and generate summary 1. E = [].
				const timestamps1 = await getUnreferencedTimestamps();
				assert(timestamps1.get(nodeA) === undefined, "A should be referenced");
				assert(timestamps1.get(nodeD) === undefined, "D should be referenced");

				// 2. Create nodes B & C. E = [].
				defaultGCData.gcNodes[nodeB] = [];
				defaultGCData.gcNodes[nodeC] = [];

				// 3. Add reference from A to B, A to C, A to E, D to C, and E to A without calling addedOutboundReference.
				// E = [A -\> B, A -\> C, A -\> E, D -\> C, E -\> A].
				defaultGCData.gcNodes[nodeA] = [nodeB, nodeC, nodeE];
				defaultGCData.gcNodes[nodeD] = [nodeC];
				defaultGCData.gcNodes[nodeE] = [nodeA];

				// 4. Add reference from A to D with calling addedOutboundReference
				defaultGCData.gcNodes[nodeA].push(nodeD);
				garbageCollector.addedOutboundReference(nodeA, nodeD);

				// 5. Run GC and generate summary 2. E = [A -\> B, A -\> C, A -\> E, D -\> C, E -\> A].
				await getUnreferencedTimestamps();

				// Validate that we got the "gcUnknownOutboundReferences" error.
				const unknownReferencesEvent = "GarbageCollector:gcUnknownOutboundReferences";
				const eventsFound = mockLogger.matchEvents(
					[
						{
							eventName: unknownReferencesEvent,
							id: tagAsCodeArtifact("/A"),
							routes: tagAsCodeArtifact(JSON.stringify(["/B", "/C"])),
						},
						{
							eventName: unknownReferencesEvent,
							id: tagAsCodeArtifact("/D"),
							routes: tagAsCodeArtifact(JSON.stringify(["/C"])),
						},
					],
					true /* inlineDetailsProp */,
				);
				assert(eventsFound, `Expected unknownReferenceEvent event!`);
			});
		});

		describe("References to unreferenced nodes", () => {
			/**
			 * Validates that we can detect references that are added from an unreferenced node to another.
			 * 1. Summary 1 at t1. V = [A*, B, C]. E = []. B and C have unreferenced time t1.
			 * 2. Reference from B to C. E = [B -\> C].
			 * 3. Summary 2 at t2. V = [A*, B, C]. E = [B -\> C]. B and C have unreferenced time t1.
			 * Validates that the unreferenced time for B and C is still t1.
			 */
			it(`Scenario 1 - Reference added to unreferenced node`, async () => {
				// Initialize nodes A, B and C.
				defaultGCData.gcNodes["/"] = [nodeA];
				defaultGCData.gcNodes[nodeA] = [];
				defaultGCData.gcNodes[nodeB] = [];
				defaultGCData.gcNodes[nodeC] = [];

				// 1. Run GC and generate summary 1. E = [B -\> C].
				const timestamps1 = await getUnreferencedTimestamps();
				assert(timestamps1.get(nodeA) === undefined, "A should be referenced");

				const nodeBTime1 = timestamps1.get(nodeB);
				const nodeCTime1 = timestamps1.get(nodeC);
				assert(nodeBTime1 !== undefined, "B should have unreferenced timestamp");
				assert(nodeCTime1 !== undefined, "C should have unreferenced timestamp");

				// 2. Add reference from B to C. E = [B -\> C].
				garbageCollector.addedOutboundReference(nodeB, nodeC);
				defaultGCData.gcNodes[nodeB] = [nodeC];

				// 3. Run GC and generate summary 2. E = [B -\> C].
				const timestamps2 = await getUnreferencedTimestamps();
				assert(timestamps2.get(nodeA) === undefined, "A should be referenced");

				const nodeBTime2 = timestamps2.get(nodeB);
				const nodeCTime2 = timestamps2.get(nodeC);
				assert(nodeBTime2 === nodeBTime1, "B's timestamp should be unchanged");
				assert(
					nodeCTime2 !== undefined && nodeCTime2 > nodeCTime1,
					"C's timestamp should have updated",
				);
			});

			/*
			 * Validates that we can detect references that are added from an unreferenced node to a list of
			 * unreferenced nodes, i.e., nodes with references to each other but are overall unreferenced.
			 * 1. Summary 1 at t1. V = [A*, B, C, D]. E = [C -\> D]. B, C and D have unreferenced time t1.
			 * 2. Op adds reference from B to C. E = [B -\> C, C -\> D].
			 * 3. Summary 2 at t2. V = [A*, B, C]. E = [B -\> C, C -\> D]. C and D have unreferenced time t2.
			 * Validates that the unreferenced time for C and D is t2 which is > t1.
			 */
			it(`Scenario 2 - Reference added to a list of unreferenced nodes from an unreferenced node`, async () => {
				// Initialize nodes A, B and C.
				defaultGCData.gcNodes["/"] = [nodeA];
				defaultGCData.gcNodes[nodeA] = [];
				defaultGCData.gcNodes[nodeB] = [];
				defaultGCData.gcNodes[nodeC] = [nodeD];
				defaultGCData.gcNodes[nodeD] = [];

				// 1. Run GC and generate summary 1. E = [B -\> C].
				const timestamps1 = await getUnreferencedTimestamps();
				assert(timestamps1.get(nodeA) === undefined, "A should be referenced");

				const nodeBTime1 = timestamps1.get(nodeB);
				const nodeCTime1 = timestamps1.get(nodeC);
				const nodeDTime1 = timestamps1.get(nodeC);
				assert(nodeBTime1 !== undefined, "B should have unreferenced timestamp");
				assert(nodeCTime1 !== undefined, "C should have unreferenced timestamp");
				assert(nodeDTime1 !== undefined, "C should have unreferenced timestamp");

				// 2. Add reference from B to C. E = [B -\> C, C-\> D].
				garbageCollector.addedOutboundReference(nodeB, nodeC);
				defaultGCData.gcNodes[nodeB] = [nodeC];

				// 3. Run GC and generate summary 2. E = [B -\> C. C -\> D].
				const timestamps2 = await getUnreferencedTimestamps();
				assert(timestamps2.get(nodeA) === undefined, "A should be referenced");

				const nodeBTime2 = timestamps2.get(nodeB);
				const nodeCTime2 = timestamps2.get(nodeC);
				const nodeDTime2 = timestamps2.get(nodeD);
				assert(nodeBTime2 === nodeBTime1, "B's timestamp should be unchanged");
				assert(
					nodeCTime2 !== undefined && nodeCTime2 > nodeCTime1,
					"C's timestamp should have updated",
				);
				assert(
					nodeDTime2 !== undefined && nodeDTime2 > nodeDTime1,
					"D's timestamp should have updated",
				);
			});

			/*
			 * Validates that we can detect references that are added from an unreferenced node to a list of
			 * unreferenced nodes, i.e., nodes with references to each other but are overall unreferenced. Then
			 * a reference between the list is removed
			 * 1. Summary 1 at t1. V = [A*, B, C, D]. E = [C -> D]. B, C and D have unreferenced time t1.
			 * 2. Op adds reference from B to C. E = [B -> C, C -> D].
			 * 3. Op removes reference from C to D. E = [B -> C].
			 * 4. Summary 2 at t2. V = [A*, B, C]. E = [B -> C]. C and D have unreferenced time t2.
			 * Validates that the unreferenced time for C and D is t2 which is > t1.
			 */
			it(`Scenario 3 - Reference added to a list of unreferenced nodes and a reference is removed`, async () => {
				// Initialize nodes A, B and C.
				defaultGCData.gcNodes["/"] = [nodeA];
				defaultGCData.gcNodes[nodeA] = [];
				defaultGCData.gcNodes[nodeB] = [];
				defaultGCData.gcNodes[nodeC] = [nodeD];
				defaultGCData.gcNodes[nodeD] = [];

				// 1. Run GC and generate summary 1. E = [B -\> C].
				const timestamps1 = await getUnreferencedTimestamps();
				assert(timestamps1.get(nodeA) === undefined, "A should be referenced");

				const nodeBTime1 = timestamps1.get(nodeB);
				const nodeCTime1 = timestamps1.get(nodeC);
				const nodeDTime1 = timestamps1.get(nodeC);
				assert(nodeBTime1 !== undefined, "B should have unreferenced timestamp");
				assert(nodeCTime1 !== undefined, "C should have unreferenced timestamp");
				assert(nodeDTime1 !== undefined, "C should have unreferenced timestamp");

				// 2. Add reference from B to C. E = [B -\> C, C-\> D].
				garbageCollector.addedOutboundReference(nodeB, nodeC);
				defaultGCData.gcNodes[nodeB] = [nodeC];

				// 3. Remove reference from C to D. E = [B -\> C].
				defaultGCData.gcNodes[nodeC] = [];

				// 3. Run GC and generate summary 2. E = [B -\> C].
				const timestamps2 = await getUnreferencedTimestamps();
				assert(timestamps2.get(nodeA) === undefined, "A should be referenced");

				const nodeBTime2 = timestamps2.get(nodeB);
				const nodeCTime2 = timestamps2.get(nodeC);
				const nodeDTime2 = timestamps2.get(nodeD);
				assert(nodeBTime2 === nodeBTime1, "B's timestamp should be unchanged");
				assert(
					nodeCTime2 !== undefined && nodeCTime2 > nodeCTime1,
					"C's timestamp should have updated",
				);
				assert(
					nodeDTime2 !== undefined && nodeDTime2 > nodeDTime1,
					"D's timestamp should have updated",
				);
			});
		});
	});

	describe("No changes to GC between summaries", () => {
		const fullTree = false;
		const trackState = true;
		let garbageCollector: IGarbageCollector;

		beforeEach(() => {
			// Initialize nodes A & D.
			defaultGCData.gcNodes = {};
			defaultGCData.gcNodes["/"] = nodes;
		});

		const checkGCSummaryType = (
			summary: ISummarizeResult | undefined,
			expectedBlobType: SummaryType,
			summaryNumber: string,
		) => {
			assert(summary !== undefined, `Expected a summary on ${summaryNumber} summarize`);
			assert(
				summary.summary.type === expectedBlobType,
				`Expected summary type ${expectedBlobType} on ${summaryNumber} summarize, got ${summary.summary.type}`,
			);
		};

		it("creates a blob handle when no version specified", async () => {
			garbageCollector = createGarbageCollector();

			await garbageCollector.collectGarbage({});
			const tree1 = garbageCollector.summarize(fullTree, trackState);

			checkGCSummaryType(tree1, SummaryType.Tree, "first");

			await garbageCollector.refreshLatestSummary(
				undefined,
				{ wasSummaryTracked: true, latestSummaryUpdated: true, summaryRefSeq: 0 },
				parseNothing,
			);

			await garbageCollector.collectGarbage({});
			const tree2 = garbageCollector.summarize(fullTree, trackState);

			checkGCSummaryType(tree2, SummaryType.Handle, "second");
		});
	});

	it("resets gc state when loading from an old snapshot format", async () => {
		// Create GC details for node 3's GC blob whose unreferenced time was > timeout ms ago.
		// This means this node should time out as soon as its data is loaded.
		const node3GCDetails: IGarbageCollectionSummaryDetailsLegacy = {
			gcData: { gcNodes: { "/": [] } },
			unrefTimestamp: Date.now() - sweepTimeoutMs * 100,
		};
		const node3Snapshot = getDummySnapshotTree();
		const gcBlobId = "node3GCDetails";
		const attributesBlobId = "attributesBlob";
		node3Snapshot.blobs[gcTreeKey] = gcBlobId;
		node3Snapshot.blobs[dataStoreAttributesBlobName] = attributesBlobId;

		// Create a base snapshot that contains snapshot tree of node 3.
		const channelsTree = getDummySnapshotTree();
		channelsTree.trees[nodes[3].slice(1)] = node3Snapshot;
		const baseSnapshot = getDummySnapshotTree();
		baseSnapshot.trees[channelsTreeName] = channelsTree;

		// Set up the getNodeGCDetails function to return the GC details for node 3 when asked by garbage collector.
		const gcBlobMap = new Map([
			[gcBlobId, node3GCDetails],
			[attributesBlobId, {}],
		]);
		const garbageCollector = createGarbageCollector({ baseSnapshot }, gcBlobMap, {
			sweepTimeoutMs,
		}) as GcWithPrivates;

		// GC state and tombstone state should be discarded but deleted nodes should be read from base snapshot.
		const baseSnapshotData = await garbageCollector.baseSnapshotDataP;
		assert(
			baseSnapshotData === undefined,
			"base snapshot should not be defined for old snapshots where we wrote the gc data in the channels",
		);

		// Initialize from the base state and validate that tombstones has 0 entry because it was discarded.
		// Deleted nodes should have one entry because it is still used.
		await garbageCollector.initializeBaseState();
		assert.strictEqual(garbageCollector.tombstones.length, 0, "Expecting 0 tombstone nodes");
		assert.strictEqual(garbageCollector.deletedNodes.size, 0, "Expecting 0 deleted nodes");
	});
});<|MERGE_RESOLUTION|>--- conflicted
+++ resolved
@@ -46,11 +46,8 @@
 	GCVersion,
 	disableSweepLogKey,
 	stableGCVersion,
-<<<<<<< HEAD
 	tagAsCodeArtifact,
-=======
 	IGarbageCollectionSnapshotData,
->>>>>>> 698483a1
 } from "../../gc";
 import {
 	dataStoreAttributesBlobName,
