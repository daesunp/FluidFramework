{
  "name": "@fluid-experimental/tree-graphql",
<<<<<<< HEAD
  "version": "2.0.0-internal.3.2.0",
=======
  "version": "2.0.0-internal.4.0.0",
>>>>>>> 3a440de2
  "description": "Prototype using GraphQL to access a distributed tree",
  "homepage": "https://fluidframework.com",
  "repository": {
    "type": "git",
    "url": "https://github.com/microsoft/FluidFramework.git",
    "directory": "experimental/dds/tree-graphql"
  },
  "license": "MIT",
  "author": "Microsoft and contributors",
  "sideEffects": false,
  "main": "dist/index.js",
  "module": "lib/index.js",
  "types": "dist/index.d.ts",
  "scripts": {
    "build": "concurrently npm:build:compile npm:lint",
    "build:codegen": "npm run build:plugins && graphql-codegen --config codegen.yml && prettier --write src/graphql-generated/*",
    "build:compile": "concurrently npm:tsc npm:build:esnext",
    "build:docs": "api-extractor run --local",
    "build:esnext": "tsc --project ./tsconfig.esnext.json",
    "build:full": "npm run build",
    "build:full:compile": "npm run build:compile",
    "build:plugins": "tsc --project ./tsconfig-graphql-plugins.json",
    "clean": "rimraf dist lib *.tsbuildinfo *.build.log",
    "eslint": "eslint src",
    "eslint:fix": "eslint src --fix",
    "format": "npm run prettier:fix",
    "lint": "npm run prettier && npm run eslint",
    "lint:fix": "npm run prettier:fix && npm run eslint:fix",
    "prettier": "prettier --check \"**/*.{js,json,jsx,md,ts,tsx,yml,yaml}\"",
    "prettier:fix": "prettier --write \"**/*.{js,json,jsx,md,ts,tsx,yml,yaml}\"",
    "test": "nyc npm run test:mocha",
    "test:mocha": "mocha \"dist/**/*.tests.js\" --exit -r node_modules/@fluidframework/mocha-test-setup --unhandled-rejections=strict",
    "test:mocha:verbose": "cross-env FLUID_TEST_VERBOSE=1 npm run test:mocha",
    "tsc": "tsc"
  },
  "dependencies": {
<<<<<<< HEAD
    "@fluid-experimental/tree": ">=2.0.0-internal.3.2.0 <2.0.0-internal.4.0.0",
=======
    "@fluid-experimental/tree": ">=2.0.0-internal.4.0.0 <2.0.0-internal.5.0.0",
>>>>>>> 3a440de2
    "@fluidframework/common-utils": "^1.0.0",
    "@graphql-codegen/plugin-helpers": "^1.18.2",
    "@graphql-codegen/visitor-plugin-common": "^1.18.2",
    "graphql": "^15.4.0",
    "graphql-tools": "^7.0.2"
  },
  "devDependencies": {
    "@fluidframework/build-common": "^1.1.0",
    "@fluidframework/eslint-config-fluid": "^2.0.0",
<<<<<<< HEAD
    "@fluidframework/mocha-test-setup": ">=2.0.0-internal.3.2.0 <2.0.0-internal.4.0.0",
    "@fluidframework/test-runtime-utils": ">=2.0.0-internal.3.2.0 <2.0.0-internal.4.0.0",
=======
    "@fluidframework/mocha-test-setup": ">=2.0.0-internal.4.0.0 <2.0.0-internal.5.0.0",
    "@fluidframework/test-runtime-utils": ">=2.0.0-internal.4.0.0 <2.0.0-internal.5.0.0",
>>>>>>> 3a440de2
    "@graphql-codegen/cli": "1.20.1",
    "@graphql-codegen/typescript": "1.20.2",
    "@microsoft/api-extractor": "^7.22.2",
    "@rushstack/eslint-config": "^2.5.1",
    "@types/mocha": "^9.1.1",
    "@types/ws": "^6.0.1",
    "chai": "^4.2.0",
    "concurrently": "^6.2.0",
    "cross-env": "^7.0.2",
    "eslint": "~8.6.0",
    "eslint-config-prettier": "~8.5.0",
    "mocha": "^10.0.0",
    "nyc": "^15.0.0",
    "prettier": "~2.6.2",
    "rimraf": "^2.6.2",
    "typescript": "~4.5.5"
  },
  "typeValidation": {
    "disabled": true,
    "version": "2.0.0-internal.2.1.0",
    "broken": {}
  }
}<|MERGE_RESOLUTION|>--- conflicted
+++ resolved
@@ -1,10 +1,6 @@
 {
   "name": "@fluid-experimental/tree-graphql",
-<<<<<<< HEAD
-  "version": "2.0.0-internal.3.2.0",
-=======
   "version": "2.0.0-internal.4.0.0",
->>>>>>> 3a440de2
   "description": "Prototype using GraphQL to access a distributed tree",
   "homepage": "https://fluidframework.com",
   "repository": {
@@ -41,11 +37,7 @@
     "tsc": "tsc"
   },
   "dependencies": {
-<<<<<<< HEAD
-    "@fluid-experimental/tree": ">=2.0.0-internal.3.2.0 <2.0.0-internal.4.0.0",
-=======
     "@fluid-experimental/tree": ">=2.0.0-internal.4.0.0 <2.0.0-internal.5.0.0",
->>>>>>> 3a440de2
     "@fluidframework/common-utils": "^1.0.0",
     "@graphql-codegen/plugin-helpers": "^1.18.2",
     "@graphql-codegen/visitor-plugin-common": "^1.18.2",
@@ -55,13 +47,8 @@
   "devDependencies": {
     "@fluidframework/build-common": "^1.1.0",
     "@fluidframework/eslint-config-fluid": "^2.0.0",
-<<<<<<< HEAD
-    "@fluidframework/mocha-test-setup": ">=2.0.0-internal.3.2.0 <2.0.0-internal.4.0.0",
-    "@fluidframework/test-runtime-utils": ">=2.0.0-internal.3.2.0 <2.0.0-internal.4.0.0",
-=======
     "@fluidframework/mocha-test-setup": ">=2.0.0-internal.4.0.0 <2.0.0-internal.5.0.0",
     "@fluidframework/test-runtime-utils": ">=2.0.0-internal.4.0.0 <2.0.0-internal.5.0.0",
->>>>>>> 3a440de2
     "@graphql-codegen/cli": "1.20.1",
     "@graphql-codegen/typescript": "1.20.2",
     "@microsoft/api-extractor": "^7.22.2",
