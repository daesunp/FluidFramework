{
  "name": "@fluid-example/table-document",
<<<<<<< HEAD
  "version": "0.17.0",
=======
  "version": "0.16.2",
>>>>>>> cf8ed501
  "description": "Chaincode component containing a table's data",
  "repository": "microsoft/FluidFramework",
  "license": "MIT",
  "author": "Microsoft",
  "sideEffects": false,
  "main": "dist/index.js",
  "module": "lib/index.js",
  "types": "dist/index.d.ts",
  "scripts": {
    "build": "concurrently npm:build:compile npm:lint",
    "build:compile": "concurrently npm:tsc npm:build:esnext",
    "build:esnext": "tsc --project ./tsconfig.esnext.json",
    "build:full": "npm run build",
    "build:full:compile": "npm run build:compile",
    "clean": "rimraf dist lib *.tsbuildinfo *.build.log",
    "eslint": "eslint --ext=ts,tsx --format stylish src",
    "eslint:fix": "eslint --ext=ts,tsx --format stylish src --fix",
    "lint": "npm run eslint",
    "lint:fix": "npm run eslint:fix",
    "test": "npm run test:mocha",
    "test:coverage": "nyc npm test -- --reporter mocha-junit-reporter --reporter-options mochaFile=nyc/junit-report.xml --exit",
    "test:mocha": "mocha --recursive dist/test -r make-promises-safe --exit",
    "tsc": "tsc"
  },
  "nyc": {
    "all": true,
    "cache-dir": "nyc/.cache",
    "exclude-after-remap": false,
    "include": [
      "src/**/*.ts",
      "dist/**/*.js"
    ],
    "report-dir": "nyc/report",
    "reporter": [
      "cobertura",
      "html",
      "text"
    ],
    "temp-directory": "nyc/.nyc_output"
  },
  "dependencies": {
<<<<<<< HEAD
    "@microsoft/fluid-aqueduct": "^0.17.0",
    "@microsoft/fluid-common-definitions": "^0.16.0",
    "@microsoft/fluid-component-core-interfaces": "^0.17.0",
    "@microsoft/fluid-merge-tree": "^0.17.0",
    "@microsoft/fluid-protocol-definitions": "^0.1004.1",
    "@microsoft/fluid-runtime-definitions": "^0.17.0",
    "@microsoft/fluid-sequence": "^0.17.0",
=======
    "@microsoft/fluid-aqueduct": "^0.16.2",
    "@microsoft/fluid-common-definitions": "^0.16.0",
    "@microsoft/fluid-component-core-interfaces": "^0.16.2",
    "@microsoft/fluid-merge-tree": "^0.16.2",
    "@microsoft/fluid-protocol-definitions": "^0.1004.2-0",
    "@microsoft/fluid-runtime-definitions": "^0.16.2",
    "@microsoft/fluid-sequence": "^0.16.2",
>>>>>>> cf8ed501
    "@tiny-calc/micro": "0.0.18374",
    "debug": "^4.1.1"
  },
  "devDependencies": {
    "@microsoft/eslint-config-fluid": "^0.16.0",
    "@microsoft/fluid-build-common": "^0.14.0",
<<<<<<< HEAD
    "@microsoft/fluid-local-test-utils": "^0.17.0",
    "@microsoft/fluid-server-local-server": "^0.1004.1",
    "@microsoft/fluid-test-utils": "^0.17.0",
=======
    "@microsoft/fluid-local-test-utils": "^0.16.2",
    "@microsoft/fluid-server-local-server": "^0.1004.2-0",
    "@microsoft/fluid-test-utils": "^0.16.2",
>>>>>>> cf8ed501
    "@types/debug": "^0.0.31",
    "@types/mocha": "^5.2.5",
    "@types/node": "^10.14.6",
    "@typescript-eslint/eslint-plugin": "~2.17.0",
    "@typescript-eslint/parser": "~2.17.0",
    "concurrently": "^4.1.0",
    "eslint": "~6.8.0",
    "eslint-plugin-eslint-comments": "~3.1.2",
    "eslint-plugin-import": "2.20.0",
    "eslint-plugin-no-null": "~1.0.2",
    "eslint-plugin-optimize-regex": "~1.1.7",
    "eslint-plugin-prefer-arrow": "~1.1.7",
    "eslint-plugin-react": "~7.18.0",
    "eslint-plugin-unicorn": "~15.0.1",
    "make-promises-safe": "^5.1.0",
    "mocha": "^5.2.0",
    "mocha-junit-reporter": "^1.18.0",
    "nyc": "^15.0.0",
    "rimraf": "^2.6.2",
    "ts-node": "^7.0.1",
    "typescript": "~3.7.4"
  },
  "fluid": {
    "browser": {
      "umd": {
        "files": [
          "dist/main.bundle.js"
        ],
        "library": "main"
      }
    }
  }
}<|MERGE_RESOLUTION|>--- conflicted
+++ resolved
@@ -1,10 +1,6 @@
 {
   "name": "@fluid-example/table-document",
-<<<<<<< HEAD
   "version": "0.17.0",
-=======
-  "version": "0.16.2",
->>>>>>> cf8ed501
   "description": "Chaincode component containing a table's data",
   "repository": "microsoft/FluidFramework",
   "license": "MIT",
@@ -46,38 +42,22 @@
     "temp-directory": "nyc/.nyc_output"
   },
   "dependencies": {
-<<<<<<< HEAD
     "@microsoft/fluid-aqueduct": "^0.17.0",
     "@microsoft/fluid-common-definitions": "^0.16.0",
     "@microsoft/fluid-component-core-interfaces": "^0.17.0",
     "@microsoft/fluid-merge-tree": "^0.17.0",
-    "@microsoft/fluid-protocol-definitions": "^0.1004.1",
+    "@microsoft/fluid-protocol-definitions": "^0.1004.2",
     "@microsoft/fluid-runtime-definitions": "^0.17.0",
     "@microsoft/fluid-sequence": "^0.17.0",
-=======
-    "@microsoft/fluid-aqueduct": "^0.16.2",
-    "@microsoft/fluid-common-definitions": "^0.16.0",
-    "@microsoft/fluid-component-core-interfaces": "^0.16.2",
-    "@microsoft/fluid-merge-tree": "^0.16.2",
-    "@microsoft/fluid-protocol-definitions": "^0.1004.2-0",
-    "@microsoft/fluid-runtime-definitions": "^0.16.2",
-    "@microsoft/fluid-sequence": "^0.16.2",
->>>>>>> cf8ed501
     "@tiny-calc/micro": "0.0.18374",
     "debug": "^4.1.1"
   },
   "devDependencies": {
     "@microsoft/eslint-config-fluid": "^0.16.0",
     "@microsoft/fluid-build-common": "^0.14.0",
-<<<<<<< HEAD
     "@microsoft/fluid-local-test-utils": "^0.17.0",
-    "@microsoft/fluid-server-local-server": "^0.1004.1",
+    "@microsoft/fluid-server-local-server": "^0.1004.2",
     "@microsoft/fluid-test-utils": "^0.17.0",
-=======
-    "@microsoft/fluid-local-test-utils": "^0.16.2",
-    "@microsoft/fluid-server-local-server": "^0.1004.2-0",
-    "@microsoft/fluid-test-utils": "^0.16.2",
->>>>>>> cf8ed501
     "@types/debug": "^0.0.31",
     "@types/mocha": "^5.2.5",
     "@types/node": "^10.14.6",
