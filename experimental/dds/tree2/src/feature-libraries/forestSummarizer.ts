--- conflicted
+++ resolved
@@ -19,11 +19,8 @@
 	IEditableForest,
 	ITreeCursorSynchronous,
 	ITreeSubscriptionCursor,
-<<<<<<< HEAD
-=======
 	JsonableTree,
 	makeDetachedFieldIndex,
->>>>>>> a8ea26c9
 	mapCursorField,
 	mapCursorFields,
 	SchemaData,
