--- conflicted
+++ resolved
@@ -1,10 +1,6 @@
 {
   "name": "@fluid-example/collaborative-textarea",
-<<<<<<< HEAD
-  "version": "1.3.0",
-=======
   "version": "2.0.0",
->>>>>>> 27be1e84
   "private": true,
   "description": "A minimal example using the react collaborative-textarea",
   "homepage": "https://fluidframework.com",
@@ -42,15 +38,6 @@
     "webpack:dev": "webpack --env development"
   },
   "dependencies": {
-<<<<<<< HEAD
-    "@fluid-experimental/get-container": "^1.3.0",
-    "@fluid-experimental/react-inputs": "^1.3.0",
-    "@fluidframework/aqueduct": "^1.3.0",
-    "@fluidframework/common-definitions": "^0.20.1",
-    "@fluidframework/core-interfaces": "^1.3.0",
-    "@fluidframework/sequence": "^1.3.0",
-    "@fluidframework/view-interfaces": "^1.3.0",
-=======
     "@fluid-experimental/get-container": "^2.0.0",
     "@fluid-experimental/react-inputs": "^2.0.0",
     "@fluidframework/aqueduct": "^2.0.0",
@@ -58,26 +45,17 @@
     "@fluidframework/core-interfaces": "^2.0.0",
     "@fluidframework/sequence": "^2.0.0",
     "@fluidframework/view-interfaces": "^2.0.0",
->>>>>>> 27be1e84
     "css-loader": "^1.0.0",
     "react": "^16.10.2",
     "react-dom": "^16.10.2",
     "style-loader": "^1.0.0"
   },
   "devDependencies": {
-<<<<<<< HEAD
-    "@fluid-tools/webpack-fluid-loader": "^1.3.0",
-    "@fluidframework/build-common": "^0.24.0",
-    "@fluidframework/eslint-config-fluid": "^0.28.2000",
-    "@fluidframework/test-tools": "^0.2.3074",
-    "@fluidframework/test-utils": "^1.3.0",
-=======
     "@fluid-tools/webpack-fluid-loader": "^2.0.0",
     "@fluidframework/build-common": "^0.24.0",
     "@fluidframework/eslint-config-fluid": "^0.28.2000",
     "@fluidframework/test-tools": "^0.2.3074",
     "@fluidframework/test-utils": "^2.0.0",
->>>>>>> 27be1e84
     "@rushstack/eslint-config": "^2.5.1",
     "@types/expect-puppeteer": "2.2.1",
     "@types/jest": "22.2.3",
