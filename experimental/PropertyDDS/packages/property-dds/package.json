{
  "name": "@fluid-experimental/property-dds",
  "version": "2.0.0-internal.3.0.0",
  "description": "definition of the property distributed data store",
  "homepage": "https://fluidframework.com",
  "repository": {
    "type": "git",
    "url": "https://github.com/microsoft/FluidFramework.git",
    "directory": "experimental/PropertyDDS/packages/property-dds"
  },
  "license": "MIT",
  "author": "Microsoft and contributors",
  "sideEffects": false,
  "main": "dist/index.js",
  "module": "lib/index.js",
  "types": "dist/index.d.ts",
  "scripts": {
    "build": "concurrently npm:build:compile npm:lint",
    "build:compile": "npm run tsc && npm run build:test && npm run build:esnext",
    "build:docs": "api-extractor run --local --typescript-compiler-folder ../../../../node_modules/typescript && copyfiles -u 1 ./_api-extractor-temp/doc-models/* ../../../_api-extractor-temp/",
    "build:esnext": "tsc --project ./tsconfig.esnext.json",
    "build:full": "npm run build",
    "build:full:compile": "npm run build:compile",
    "build:test": "tsc --project ./src/test/tsconfig.json",
    "ci:build:docs": "api-extractor run --typescript-compiler-folder ../../../../node_modules/typescript && copyfiles -u 1 ./_api-extractor-temp/doc-models/* ../../../../_api-extractor-temp/",
    "clean": "rimraf dist lib *.tsbuildinfo *.build.log",
    "eslint": "eslint src",
    "eslint:fix": "eslint src --fix",
    "lint": "npm run eslint",
    "lint:fix": "npm run eslint:fix",
    "test": "npm run test:mocha",
    "test:mocha": "mocha \"dist/**/*.spec.js\" --exit -r node_modules/@fluidframework/mocha-test-setup --unhandled-rejections=strict",
    "test:mocha-ts": "cross-env FLUID_TEST_VERBOSE=1 TS_NODE_PROJECT=\"./src/test/tsconfig.json\" mocha --require ts-node/register --extensions ts,tsx  \"src/test/**/*.spec.ts\" --exit -r node_modules/@fluidframework/mocha-test-setup --unhandled-rejections=strict --timeout 1500000",
    "test:mocha:verbose": "cross-env FLUID_TEST_VERBOSE=1 npm run test:mocha",
    "tsc": "tsc"
  },
  "dependencies": {
    "@fluid-experimental/property-changeset": ">=2.0.0-internal.3.0.0 <2.0.0-internal.4.0.0",
    "@fluid-experimental/property-properties": ">=2.0.0-internal.3.0.0 <2.0.0-internal.4.0.0",
    "@fluidframework/common-utils": "^1.0.0",
    "@fluidframework/container-definitions": ">=2.0.0-internal.3.0.0 <2.0.0-internal.4.0.0",
    "@fluidframework/core-interfaces": ">=2.0.0-internal.3.0.0 <2.0.0-internal.4.0.0",
    "@fluidframework/datastore-definitions": ">=2.0.0-internal.3.0.0 <2.0.0-internal.4.0.0",
    "@fluidframework/protocol-definitions": "^1.1.0",
    "@fluidframework/runtime-definitions": ">=2.0.0-internal.3.0.0 <2.0.0-internal.4.0.0",
    "@fluidframework/runtime-utils": ">=2.0.0-internal.3.0.0 <2.0.0-internal.4.0.0",
    "@fluidframework/shared-object-base": ">=2.0.0-internal.3.0.0 <2.0.0-internal.4.0.0",
    "axios": "^0.26.0",
    "fastest-json-copy": "^1.0.1",
    "lodash": "^4.17.21",
    "lz4js": "^0.2.0",
    "msgpackr": "^1.4.7",
    "pako": "^2.0.4",
    "uuid": "^8.3.1"
  },
  "devDependencies": {
<<<<<<< HEAD
    "@fluid-experimental/property-common": ">=2.0.0-internal.3.0.0 <2.0.0-internal.4.0.0",
    "@fluid-experimental/property-dds-previous": "npm:@fluid-experimental/property-dds@2.0.0-internal.2.0.0",
=======
    "@fluid-experimental/property-common": ">=2.0.0-internal.2.2.0 <2.0.0-internal.3.0.0",
>>>>>>> feefa980
    "@fluidframework/build-common": "^1.1.0",
    "@fluidframework/driver-definitions": ">=2.0.0-internal.3.0.0 <2.0.0-internal.4.0.0",
    "@fluidframework/eslint-config-fluid": "^1.2.0",
    "@fluidframework/local-driver": ">=2.0.0-internal.3.0.0 <2.0.0-internal.4.0.0",
    "@fluidframework/mocha-test-setup": ">=2.0.0-internal.3.0.0 <2.0.0-internal.4.0.0",
    "@fluidframework/sequence": ">=2.0.0-internal.3.0.0 <2.0.0-internal.4.0.0",
    "@fluidframework/server-local-server": "^0.1038.2000-98212",
    "@fluidframework/test-runtime-utils": ">=2.0.0-internal.3.0.0 <2.0.0-internal.4.0.0",
    "@fluidframework/test-utils": ">=2.0.0-internal.3.0.0 <2.0.0-internal.4.0.0",
    "@microsoft/api-extractor": "^7.22.2",
    "@rushstack/eslint-config": "^2.5.1",
    "@types/mocha": "^9.1.1",
    "chai": "^4.2.0",
    "concurrently": "^6.2.0",
    "copyfiles": "^2.4.1",
    "cross-env": "^7.0.2",
    "easy-table": "^1.1.1",
    "env-cmd": "^10.1.0",
    "eslint": "~8.6.0",
    "mocha": "^10.0.0",
    "nyc": "^15.0.0",
    "rimraf": "^2.6.2",
    "typescript": "~4.5.5"
  },
  "typeValidation": {
<<<<<<< HEAD
    "version": "2.0.0-internal.3.0.0",
=======
    "version": "2.0.0-internal.2.2.0",
    "baselineRange": "2.0.0-internal.2.0.0",
>>>>>>> feefa980
    "broken": {}
  }
}<|MERGE_RESOLUTION|>--- conflicted
+++ resolved
@@ -54,12 +54,7 @@
     "uuid": "^8.3.1"
   },
   "devDependencies": {
-<<<<<<< HEAD
     "@fluid-experimental/property-common": ">=2.0.0-internal.3.0.0 <2.0.0-internal.4.0.0",
-    "@fluid-experimental/property-dds-previous": "npm:@fluid-experimental/property-dds@2.0.0-internal.2.0.0",
-=======
-    "@fluid-experimental/property-common": ">=2.0.0-internal.2.2.0 <2.0.0-internal.3.0.0",
->>>>>>> feefa980
     "@fluidframework/build-common": "^1.1.0",
     "@fluidframework/driver-definitions": ">=2.0.0-internal.3.0.0 <2.0.0-internal.4.0.0",
     "@fluidframework/eslint-config-fluid": "^1.2.0",
@@ -85,12 +80,8 @@
     "typescript": "~4.5.5"
   },
   "typeValidation": {
-<<<<<<< HEAD
-    "version": "2.0.0-internal.3.0.0",
-=======
     "version": "2.0.0-internal.2.2.0",
     "baselineRange": "2.0.0-internal.2.0.0",
->>>>>>> feefa980
     "broken": {}
   }
 }