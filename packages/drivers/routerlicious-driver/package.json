{
	"name": "@fluidframework/routerlicious-driver",
	"version": "2.0.0-internal.7.0.0",
	"description": "Socket.IO + Git implementation of Fluid service API",
	"homepage": "https://fluidframework.com",
	"repository": {
		"type": "git",
		"url": "https://github.com/microsoft/FluidFramework.git",
		"directory": "packages/drivers/routerlicious-driver"
	},
	"license": "MIT",
	"author": "Microsoft and contributors",
	"sideEffects": false,
	"main": "dist/index.js",
	"module": "lib/index.js",
	"types": "dist/index.d.ts",
	"scripts": {
		"build": "fluid-build . --task build",
		"build:commonjs": "fluid-build . --task commonjs",
		"build:compile": "fluid-build . --task compile",
		"build:docs": "api-extractor run --local --typescript-compiler-folder ../../../node_modules/typescript && copyfiles -u 1 ./_api-extractor-temp/doc-models/* ../../../_api-extractor-temp/",
		"build:esnext": "tsc --project ./tsconfig.esnext.json",
		"build:genver": "gen-version",
		"build:test": "tsc --project ./src/test/tsconfig.json",
		"ci:build:docs": "api-extractor run --typescript-compiler-folder ../../../node_modules/typescript && copyfiles -u 1 ./_api-extractor-temp/* ../../../_api-extractor-temp/",
		"clean": "rimraf --glob 'dist' 'lib' '*.tsbuildinfo' '*.build.log' '_api-extractor-temp' 'nyc'",
		"eslint": "eslint --format stylish src",
		"eslint:fix": "eslint --format stylish src --fix --fix-type problem,suggestion,layout",
		"format": "npm run prettier:fix",
		"lint": "npm run prettier && npm run eslint",
		"lint:fix": "npm run prettier:fix && npm run eslint:fix",
		"prettier": "prettier --check . --ignore-path ../../../.prettierignore",
		"prettier:fix": "prettier --write . --ignore-path ../../../.prettierignore",
		"test": "npm run test:mocha",
		"test:coverage": "c8 npm test",
		"test:mocha": "mocha --ignore 'dist/test/types/*' --recursive dist/test -r node_modules/@fluidframework/mocha-test-setup",
		"test:mocha:verbose": "cross-env FLUID_TEST_VERBOSE=1 npm run test:mocha",
		"tsc": "tsc",
		"typetests:gen": "fluid-type-test-generator",
		"typetests:prepare": "flub typetests --dir . --reset --previous --normalize"
	},
	"c8": {
		"all": true,
		"cache-dir": "nyc/.cache",
		"exclude": [
			"src/test/**/*.ts",
			"dist/test/**/*.js"
		],
		"exclude-after-remap": false,
		"include": [
			"src/**/*.ts",
			"dist/**/*.js"
		],
		"report-dir": "nyc/report",
		"reporter": [
			"cobertura",
			"html",
			"text"
		],
		"temp-directory": "nyc/.nyc_output"
	},
	"dependencies": {
		"@fluid-internal/client-utils": "workspace:~",
		"@fluidframework/core-interfaces": "workspace:~",
		"@fluidframework/core-utils": "workspace:~",
		"@fluidframework/driver-base": "workspace:~",
		"@fluidframework/driver-definitions": "workspace:~",
		"@fluidframework/driver-utils": "workspace:~",
		"@fluidframework/gitresources": "^1.0.1",
		"@fluidframework/protocol-base": "^1.0.1",
		"@fluidframework/protocol-definitions": "^1.1.0",
		"@fluidframework/server-services-client": "^1.0.1",
		"@fluidframework/telemetry-utils": "workspace:~",
		"cross-fetch": "^3.1.5",
		"json-stringify-safe": "5.0.1",
		"socket.io-client": "^4.6.1",
		"url-parse": "^1.5.8",
		"uuid": "^9.0.0"
	},
	"devDependencies": {
		"@fluid-tools/build-cli": "^0.22.0",
		"@fluidframework/build-common": "^2.0.0",
		"@fluidframework/build-tools": "^0.22.0",
		"@fluidframework/eslint-config-fluid": "^2.1.0",
		"@fluidframework/mocha-test-setup": "workspace:~",
		"@fluidframework/routerlicious-driver-previous": "npm:@fluidframework/routerlicious-driver@2.0.0-internal.6.3.0",
		"@microsoft/api-extractor": "^7.34.4",
		"@types/mocha": "^9.1.1",
		"@types/nock": "^9.3.0",
		"@types/node": "^16.18.38",
		"@types/sinon": "^7.0.13",
		"@types/url-parse": "1.4.4",
		"@types/uuid": "^9.0.2",
		"axios": "^0.26.0",
		"c8": "^7.7.1",
		"copyfiles": "^2.4.1",
		"cross-env": "^7.0.3",
		"eslint": "~8.6.0",
		"mocha": "^10.2.0",
		"mocha-json-output-reporter": "^2.0.1",
		"mocha-multi-reporters": "^1.5.1",
		"moment": "^2.21.0",
		"nock": "^13.3.3",
		"prettier": "~2.6.2",
		"rimraf": "^4.4.0",
		"sinon": "^7.4.2",
		"typescript": "~4.5.5"
	},
	"typeValidation": {
<<<<<<< HEAD
		"broken": {
			"InterfaceDeclaration_IRouterliciousDriverPolicies": {
				"forwardCompat": false,
				"backCompat": false
			}
		}
=======
		"broken": {}
>>>>>>> f8f6e3bf
	}
}<|MERGE_RESOLUTION|>--- conflicted
+++ resolved
@@ -107,15 +107,10 @@
 		"typescript": "~4.5.5"
 	},
 	"typeValidation": {
-<<<<<<< HEAD
 		"broken": {
 			"InterfaceDeclaration_IRouterliciousDriverPolicies": {
-				"forwardCompat": false,
 				"backCompat": false
 			}
 		}
-=======
-		"broken": {}
->>>>>>> f8f6e3bf
 	}
 }