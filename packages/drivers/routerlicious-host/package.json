--- conflicted
+++ resolved
@@ -1,10 +1,6 @@
 {
   "name": "@fluidframework/routerlicious-host",
-<<<<<<< HEAD
-  "version": "0.59.4000",
-=======
   "version": "0.60.1000",
->>>>>>> 3c923a5a
   "description": "Routerlicious host interfaces",
   "homepage": "https://fluidframework.com",
   "repository": {
@@ -48,11 +44,7 @@
     "@fluidframework/build-tools": "^0.2.66793",
     "@fluidframework/eslint-config-fluid": "^0.28.2000-0",
     "@fluidframework/protocol-definitions": "^0.1028.1000",
-<<<<<<< HEAD
-    "@fluidframework/routerlicious-host-previous": "npm:@fluidframework/routerlicious-host@0.59.2000",
-=======
     "@fluidframework/routerlicious-host-previous": "npm:@fluidframework/routerlicious-host@^0.59.0",
->>>>>>> 3c923a5a
     "@rushstack/eslint-config": "^2.5.1",
     "@types/mocha": "^9.1.1",
     "@types/node": "^14.18.0",
@@ -75,11 +67,7 @@
     "typescript-formatter": "7.1.0"
   },
   "typeValidation": {
-<<<<<<< HEAD
-    "version": "0.59.3000",
-=======
     "version": "0.60.1000",
->>>>>>> 3c923a5a
     "broken": {}
   }
 }