--- conflicted
+++ resolved
@@ -6,16 +6,11 @@
 import assert from "assert";
 import fs from "fs";
 import path from "path";
-<<<<<<< HEAD
 import {
     MockContainerRuntimeFactory,
-    MockHistorian,
     MockComponentRuntime,
+    MockStorage,
 } from "@fluidframework/test-runtime-utils";
-import { GitManager } from "@fluidframework/server-services-client";
-=======
-import * as mocks from "@fluidframework/test-runtime-utils";
->>>>>>> e4b65cfd
 import { SharedString } from "../sharedString";
 import { SharedStringFactory } from "../sequenceFactory";
 import { generateStrings, LocationBase } from "./generateSharedStrings";
@@ -39,29 +34,14 @@
             const data = fs.readFileSync(filename, "utf8");
             const oldsnap = JSON.parse(data);
 
-<<<<<<< HEAD
-            const historian: MockHistorian = new MockHistorian();
-            const gitManager: GitManager = new GitManager(historian);
-
-            await gitManager.createTree(oldsnap);
-
-=======
->>>>>>> e4b65cfd
             // load snapshot into sharedString
             const documentId = "fakeId";
             const containerRuntimeFactory = new MockContainerRuntimeFactory();
             const componentRuntime = new MockComponentRuntime();
             const containerRuntime = containerRuntimeFactory.createContainerRuntime(componentRuntime);
             const services = {
-<<<<<<< HEAD
                 deltaConnection: containerRuntime.createDeltaConnection(),
-                objectStorage: historian,
-=======
-                // deltaConnection: new mocks.MockDeltaConnection(runtime),
-                deltaConnection: deltaConnectionFactory.createDeltaConnection(runtime),
-
-                objectStorage: new mocks.MockStorage(oldsnap),
->>>>>>> e4b65cfd
+                objectStorage: new MockStorage(oldsnap),
             };
             const sharedString = new SharedString(componentRuntime, documentId, SharedStringFactory.Attributes);
             // eslint-disable-next-line no-null/no-null
